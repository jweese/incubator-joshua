/*
 * Licensed to the Apache Software Foundation (ASF) under one
 * or more contributor license agreements.  See the NOTICE file
 * distributed with this work for additional information
 * regarding copyright ownership.  The ASF licenses this file
 * to you under the Apache License, Version 2.0 (the
 * "License"); you may not use this file except in compliance
 * with the License.  You may obtain a copy of the License at
 *
 *  http://www.apache.org/licenses/LICENSE-2.0
 *
 * Unless required by applicable law or agreed to in writing,
 * software distributed under the License is distributed on an
 * "AS IS" BASIS, WITHOUT WARRANTIES OR CONDITIONS OF ANY
 * KIND, either express or implied.  See the License for the
 * specific language governing permissions and limitations
 * under the License.
 */
package org.apache.joshua.decoder.chart_parser;

import java.util.ArrayList;

import java.util.List;

import org.apache.joshua.decoder.Decoder;
import org.apache.joshua.decoder.ff.StatefulFF;
import org.apache.joshua.decoder.ff.FeatureFunction;
import org.apache.joshua.decoder.ff.FeatureVector;
import org.apache.joshua.decoder.ff.state_maintenance.DPState;
import org.apache.joshua.decoder.ff.tm.Rule;
import org.apache.joshua.decoder.hypergraph.HGNode;
import org.apache.joshua.decoder.hypergraph.HyperEdge;
import org.apache.joshua.decoder.segment_file.Sentence;
import org.slf4j.Logger;
import org.slf4j.LoggerFactory;

/**
 * This class computes the cost of applying a rule.
 * 
 * @author Matt Post post@cs.jhu.edu
 * @author Zhifei Li, zhifei.work@gmail.com
 */

public class ComputeNodeResult {

  private static final Logger LOG = LoggerFactory.getLogger(ComputeNodeResult.class);

  // The cost incurred by the rule itself (and all associated feature functions)
  private final float transitionCost;

  // transitionCost + the Viterbi costs of the tail nodes.
  private final float viterbiCost;

<<<<<<< HEAD
  // The future or outside cost (estimated)
  private float futureCostEstimate;
  
=======
  // viterbiCost + a future estimate (outside cost estimate).
  private final float pruningCostEstimate;

>>>>>>> 2b570d2b
  // The StateComputer objects themselves serve as keys.
  private final List<DPState> dpStates;

  /**
   * Computes the new state(s) that are produced when applying the given rule to the list of tail
   * nodes. Also computes a range of costs of doing so (the transition cost, the total (Viterbi)
   * cost, and a score that includes a future cost estimate).
   * 
   * Old version that doesn't use the derivation state.
   * @param featureFunctions {@link java.util.List} of {@link org.apache.joshua.decoder.ff.FeatureFunction}'s
   * @param rule {@link org.apache.joshua.decoder.ff.tm.Rule} to use when computing th node result
   * @param tailNodes {@link java.util.List} of {@link org.apache.joshua.decoder.hypergraph.HGNode}'s
   * @param i todo
   * @param j todo
   * @param sourcePath information about a path taken through the source lattice
   * @param sentence the lattice input
   */
  public ComputeNodeResult(List<FeatureFunction> featureFunctions, Rule rule, List<HGNode> tailNodes,
      int i, int j, SourcePath sourcePath, Sentence sentence) {

    // The total Viterbi cost of this edge. This is the Viterbi cost of the tail nodes, plus
    // whatever costs we incur applying this rule to create a new hyperedge.
    this.viterbiCost = 0.0f;
    
    if (LOG.isDebugEnabled()) {
      LOG.debug("ComputeNodeResult():");
      LOG.debug("-> RULE {}", rule);
    }

    /*
     * Here we sum the accumulated cost of each of the tail nodes. The total cost of the new
     * hyperedge (the inside or Viterbi cost) is the sum of these nodes plus the cost of the
     * transition. Note that this could and should all be generalized to whatever semiring is being
     * used.
     */
    if (null != tailNodes) {
      for (HGNode item : tailNodes) {
        if (LOG.isDebugEnabled()) {
          LOG.debug("-> item.bestedge: {}", item);
          LOG.debug("-> TAIL NODE {}", item);
        }
        viterbiCost += item.bestHyperedge.getBestDerivationScore();
      }
    }

    List<DPState> allDPStates = new ArrayList<>();

    // The transition cost is the new cost incurred by applying this rule
    this.transitionCost = 0.0f;

    // The future cost estimate is a heuristic estimate of the outside cost of this edge.
    this.futureCostEstimate = 0.0f;

    /*
     * We now iterate over all the feature functions, computing their cost and their expected future
     * cost.
     */
    for (FeatureFunction feature : featureFunctions) {
      FeatureFunction.ScoreAccumulator acc = feature.new ScoreAccumulator(); 

      DPState newState = feature.compute(rule, tailNodes, i, j, sourcePath, sentence, acc);
      transitionCost += acc.getScore();


      if (LOG.isDebugEnabled()) {
        LOG.debug("FEATURE {} = {} * {} = {}", feature.getName(),
            acc.getScore() / Decoder.weights.getSparse(feature.getName()),
            Decoder.weights.getSparse(feature.getName()), acc.getScore());
      }

      if (feature.isStateful()) {
        futureCostEstimate += feature.estimateFutureCost(rule, newState, sentence);
        allDPStates.add(((StatefulFF)feature).getStateIndex(), newState);
      }
    }
    viterbiCost += transitionCost;
    if (LOG.isDebugEnabled())
      LOG.debug("-> COST = {}", transitionCost);

    this.dpStates = allDPStates;
  }

  /**
   * This is called from {@link org.apache.joshua.decoder.chart_parser.Cell} 
   * when making the final transition to the goal state.
   * This is done to allow feature functions to correct for partial estimates, since
   * they now have the knowledge that the whole sentence is complete. Basically, this
   * is only used by LanguageModelFF, which does not score partial n-grams, and therefore
   * needs to correct for this when a short sentence ends. KenLMFF corrects for this by
   * always scoring partial hypotheses, and subtracting off the partial score when longer
   * context is available. This would be good to do for the LanguageModelFF feature function,
   * too: it makes search better (more accurate at the beginning, for example), and would
   * also do away with the need for the computeFinal* class of functions (and hooks in
   * the feature function interface).
   * 
   * @param featureFunctions {@link java.util.List} of {@link org.apache.joshua.decoder.ff.FeatureFunction}'s
   * @param tailNodes {@link java.util.List} of {@link org.apache.joshua.decoder.hypergraph.HGNode}'s
   * @param i todo
   * @param j todo
   * @param sourcePath information about a path taken through the source lattice
   * @param sentence the lattice input
   * @return the final cost for the Node
   */
  public static float computeFinalCost(List<FeatureFunction> featureFunctions,
      List<HGNode> tailNodes, int i, int j, SourcePath sourcePath, Sentence sentence) {

    float cost = 0;
    for (FeatureFunction ff : featureFunctions) {
      cost += ff.computeFinalCost(tailNodes.get(0), i, j, sourcePath, sentence);
    }
    return cost;
  }

  public static FeatureVector computeTransitionFeatures(List<FeatureFunction> featureFunctions,
      HyperEdge edge, int i, int j, Sentence sentence) {

    // Initialize the set of features with those that were present with the rule in the grammar.
    FeatureVector featureDelta = new FeatureVector();

    // === compute feature logPs
    for (FeatureFunction ff : featureFunctions) {
      // A null rule signifies the final transition.
      if (edge.getRule() == null)
        featureDelta.add(ff.computeFinalFeatures(edge.getTailNodes().get(0), i, j, edge.getSourcePath(), sentence));
      else {
        featureDelta.add(ff.computeFeatures(edge.getRule(), edge.getTailNodes(), i, j, edge.getSourcePath(), sentence));
      }
    }

    return featureDelta;
  }

  public float getFutureEstimate() {
    return this.futureCostEstimate;
  }
  
  public float getPruningEstimate() {
    return getViterbiCost() + getFutureEstimate();
  }

  /**
   *  The complete cost of the Viterbi derivation at this point.
   *  
   *  @return float representing cost
   */
  public float getViterbiCost() {
    return this.viterbiCost;
  }

  public float getBaseCost() {
    return getViterbiCost() - getTransitionCost();
  }

  /**
   * The cost incurred by this edge alone
   * 
   * @return float representing cost
   */
  public float getTransitionCost() {
    return this.transitionCost;
  }

  public List<DPState> getDPStates() {
    return this.dpStates;
  }
}<|MERGE_RESOLUTION|>--- conflicted
+++ resolved
@@ -46,20 +46,14 @@
   private static final Logger LOG = LoggerFactory.getLogger(ComputeNodeResult.class);
 
   // The cost incurred by the rule itself (and all associated feature functions)
-  private final float transitionCost;
+  private float transitionCost;
 
   // transitionCost + the Viterbi costs of the tail nodes.
-  private final float viterbiCost;
-
-<<<<<<< HEAD
+  private float viterbiCost;
+
   // The future or outside cost (estimated)
   private float futureCostEstimate;
   
-=======
-  // viterbiCost + a future estimate (outside cost estimate).
-  private final float pruningCostEstimate;
-
->>>>>>> 2b570d2b
   // The StateComputer objects themselves serve as keys.
   private final List<DPState> dpStates;
 
@@ -121,7 +115,7 @@
       FeatureFunction.ScoreAccumulator acc = feature.new ScoreAccumulator(); 
 
       DPState newState = feature.compute(rule, tailNodes, i, j, sourcePath, sentence, acc);
-      transitionCost += acc.getScore();
+      this.transitionCost += acc.getScore();
 
 
       if (LOG.isDebugEnabled()) {
@@ -135,7 +129,7 @@
         allDPStates.add(((StatefulFF)feature).getStateIndex(), newState);
       }
     }
-    viterbiCost += transitionCost;
+    this.viterbiCost += transitionCost;
     if (LOG.isDebugEnabled())
       LOG.debug("-> COST = {}", transitionCost);
 
