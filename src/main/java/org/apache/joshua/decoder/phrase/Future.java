--- conflicted
+++ resolved
@@ -42,13 +42,8 @@
   public Future(PhraseChart chart) {
 
     sentlen = chart.SentenceLength();
-<<<<<<< HEAD
     entries = new ChartSpan<Float>(sentlen + 1, Float.NEGATIVE_INFINITY);
     
-=======
-    entries = new ChartSpan<>(sentlen + 1, Float.NEGATIVE_INFINITY);
-
->>>>>>> 2b570d2b
     /*
      * The sentence is represented as a sequence of words, with the first and last words set
      * to <s> and </s>. We start indexing at 1 because the first word (<s>) is always covered.
