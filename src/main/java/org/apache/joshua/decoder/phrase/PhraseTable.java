/*
 * Licensed to the Apache Software Foundation (ASF) under one
 * or more contributor license agreements.  See the NOTICE file
 * distributed with this work for additional information
 * regarding copyright ownership.  The ASF licenses this file
 * to you under the Apache License, Version 2.0 (the
 * "License"); you may not use this file except in compliance
 * with the License.  You may obtain a copy of the License at
 *
 *  http://www.apache.org/licenses/LICENSE-2.0
 *
 * Unless required by applicable law or agreed to in writing,
 * software distributed under the License is distributed on an
 * "AS IS" BASIS, WITHOUT WARRANTIES OR CONDITIONS OF ANY
 * KIND, either express or implied.  See the License for the
 * specific language governing permissions and limitations
 * under the License.
 */
package org.apache.joshua.decoder.phrase;

import java.io.File;
import java.io.IOException;
import java.util.List;

import org.apache.joshua.corpus.Vocabulary;
import org.apache.joshua.decoder.JoshuaConfiguration;
import org.apache.joshua.decoder.ff.FeatureFunction;
import org.apache.joshua.decoder.ff.tm.Grammar;
import org.apache.joshua.decoder.ff.tm.OwnerId;
import org.apache.joshua.decoder.ff.tm.Rule;
import org.apache.joshua.decoder.ff.tm.RuleCollection;
import org.apache.joshua.decoder.ff.tm.Trie;
import org.apache.joshua.decoder.ff.tm.hash_based.MemoryBasedBatchGrammar;
import org.apache.joshua.decoder.ff.tm.packed.PackedGrammar;

/**
 * Represents a phrase table, and is implemented as a wrapper around either a {@link PackedGrammar}
 * or a {@link MemoryBasedBatchGrammar}.
 * 
 * TODO: this should all be implemented as a two-level trie (source trie and target trie).
 */
public class PhraseTable implements Grammar {
  
  private final JoshuaConfiguration config;
  private Grammar backend;
  
  /**
   * Chain to the super with a number of defaults. For example, we only use a single nonterminal,
   * and there is no span limit.
   * 
   * @param grammarFile file path parent directory
   * @param owner used to set phrase owners
   * @param type the grammar specification keyword (e.g., "thrax" or "moses")
   * @param config a populated {@link org.apache.joshua.decoder.JoshuaConfiguration}
   * @throws IOException if there is an error reading the grammar file
   */
  public PhraseTable(String grammarFile, String owner, String type, JoshuaConfiguration config) 
      throws IOException {
    this.config = config;
    int spanLimit = 0;
    
    if (grammarFile != null && new File(grammarFile).isDirectory()) {
      this.backend = new PackedGrammar(grammarFile, spanLimit, owner, type, config);
      if (this.backend.getMaxSourcePhraseLength() == -1) {
        String msg = "FATAL: Using a packed grammar for a phrase table backend requires that you "
            + "packed the grammar with Joshua 6.0.2 or greater";
        throw new RuntimeException(msg);
      }

    } else {
      this.backend = new MemoryBasedBatchGrammar(type, grammarFile, owner, "[X]", spanLimit, config);
    }
  }
  
  public PhraseTable(String owner, JoshuaConfiguration config) {
    this.config = config;
    this.backend = new MemoryBasedBatchGrammar(owner, config, 20);
  }
      
  /**
   * Returns the longest source phrase read.
   * 
   * @return the longest source phrase read.
   */
  @Override
  public int getMaxSourcePhraseLength() {
    return this.backend.getMaxSourcePhraseLength();
  }

  /**
   * Collect the set of target-side phrases associated with a source phrase.
   * 
   * @param sourceWords the sequence of source words
   * @return the rules
   */
  public RuleCollection getPhrases(int[] sourceWords) {
    if (sourceWords.length != 0) {
      Trie pointer = getTrieRoot();
      int i = 0;
      while (pointer != null && i < sourceWords.length)
        pointer = pointer.match(sourceWords[i++]);

      if (pointer != null && pointer.hasRules()) {
        return pointer.getRuleCollection();
      }
    }

    return null;
  }

  /**
   * Adds a rule to the grammar. Only supported when the backend is a MemoryBasedBatchGrammar.
   * 
   * @param rule the rule to add
   */
  public void addRule(Rule rule) {
    backend.addRule(rule);
  }
  
  @Override
  public void addOOVRules(int sourceWord, List<FeatureFunction> featureFunctions) {
    // TODO: _OOV shouldn't be outright added, since the word might not be OOV for the LM (but now almost
    // certainly is)
    int targetWord = config.mark_oovs
        ? Vocabulary.id(Vocabulary.word(sourceWord) + "_OOV")
        : sourceWord;   

    int nt_i = Vocabulary.id("[X]");
<<<<<<< HEAD
    Rule oovRule = new Rule(nt_i, new int[] { sourceWord }, new int[] { targetWord }, "", 0, "0-0");
=======
    Rule oovRule = new Rule(nt_i, new int[] { nt_i, sourceWord }, new int[] { -1, targetWord }, "0-0", 1);
>>>>>>> 2b570d2b
    addRule(oovRule);
    oovRule.estimateRuleCost(featureFunctions);
        
//    String ruleString = String.format("[X] ||| [X,1] %s ||| [X,1] %s", 
//        Vocabulary.word(sourceWord), Vocabulary.word(targetWord));
//    Rule oovRule = new HieroFormatReader().parseLine(ruleString);
//    oovRule.setOwner(Vocabulary.id("oov"));
//    addRule(oovRule);
//    oovRule.estimateRuleCost(featureFunctions);
  }

  @Override
  public Trie getTrieRoot() {
    return backend.getTrieRoot();
  }

  @Override
  public void sortGrammar(List<FeatureFunction> models) {
    backend.sortGrammar(models);    
  }

  @Override
  public boolean isSorted() {
    return backend.isSorted();
  }

  /**
   * This should never be called. 
   */
  @Override
  public boolean hasRuleForSpan(int startIndex, int endIndex, int pathLength) {
    return true;
  }

  @Override
  public int getNumRules() {
    return backend.getNumRules();
  }

  @Override
  public OwnerId getOwner() {
    return backend.getOwner();
  }

  @Override
  public int getNumDenseFeatures() {
    return backend.getNumDenseFeatures();
  }
}<|MERGE_RESOLUTION|>--- conflicted
+++ resolved
@@ -126,11 +126,7 @@
         : sourceWord;   
 
     int nt_i = Vocabulary.id("[X]");
-<<<<<<< HEAD
     Rule oovRule = new Rule(nt_i, new int[] { sourceWord }, new int[] { targetWord }, "", 0, "0-0");
-=======
-    Rule oovRule = new Rule(nt_i, new int[] { nt_i, sourceWord }, new int[] { -1, targetWord }, "0-0", 1);
->>>>>>> 2b570d2b
     addRule(oovRule);
     oovRule.estimateRuleCost(featureFunctions);
         
