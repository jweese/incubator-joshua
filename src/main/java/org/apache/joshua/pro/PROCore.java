/*
 * Licensed to the Apache Software Foundation (ASF) under one
 * or more contributor license agreements.  See the NOTICE file
 * distributed with this work for additional information
 * regarding copyright ownership.  The ASF licenses this file
 * to you under the Apache License, Version 2.0 (the
 * "License"); you may not use this file except in compliance
 * with the License.  You may obtain a copy of the License at
 *
 *  http://www.apache.org/licenses/LICENSE-2.0
 *
 * Unless required by applicable law or agreed to in writing,
 * software distributed under the License is distributed on an
 * "AS IS" BASIS, WITHOUT WARRANTIES OR CONDITIONS OF ANY
 * KIND, either express or implied.  See the License for the
 * specific language governing permissions and limitations
 * under the License.
 */
package org.apache.joshua.pro;

import java.io.BufferedReader;
import java.io.BufferedWriter;
import java.io.File;
import java.io.FileInputStream;
import java.io.FileNotFoundException;
import java.io.FileOutputStream;
import java.io.FileReader;
import java.io.IOException;
import java.io.InputStream;
import java.io.InputStreamReader;
import java.io.OutputStream;
import java.io.OutputStreamWriter;
import java.io.PrintWriter;
import java.nio.charset.StandardCharsets;
import java.text.DecimalFormat;
import java.util.ArrayList;
import java.util.Collections;
import java.util.Date;
import java.util.HashMap;
import java.util.HashSet;
import java.util.Random;
import java.util.Scanner;
import java.util.TreeSet;
import java.util.Vector;
import java.util.concurrent.ConcurrentHashMap;
import java.util.zip.GZIPInputStream;
import java.util.zip.GZIPOutputStream;

import org.apache.joshua.corpus.Vocabulary;
import org.apache.joshua.decoder.Decoder;
import org.apache.joshua.decoder.JoshuaConfiguration;
import org.apache.joshua.metrics.EvaluationMetric;
import org.apache.joshua.util.StreamGobbler;
import org.apache.joshua.util.io.ExistingUTF8EncodedTextFile;
import org.slf4j.Logger;
import org.slf4j.LoggerFactory;

/**
 * This code was originally written by Yuan Cao, who copied the MERT code to produce this file.
 */

public class PROCore {

  private static final Logger LOG = LoggerFactory.getLogger(PROCore.class);

  private final JoshuaConfiguration joshuaConfiguration;

  private final static DecimalFormat f4 = new DecimalFormat("###0.0000");

  private final static double NegInf = Double.NEGATIVE_INFINITY;
  private final static double PosInf = Double.POSITIVE_INFINITY;
  private final static double epsilon = 1.0 / 1000000;

  private int verbosity; // anything of priority <= verbosity will be printed
                         // (lower value for priority means more important)

  private Random randGen;

  private int numSentences;
  // number of sentences in the dev set
  // (aka the "MERT training" set)

  private int numDocuments;
  // number of documents in the dev set
  // this should be 1, unless doing doc-level optimization

  // docOfSentence[i] stores which document contains the i'th sentence.
  // docOfSentence is 0-indexed, as are the documents (i.e. first doc is indexed 0)

  private int[] docSubsetInfo;
  // stores information regarding which subset of the documents are evaluated
  // [0]: method (0-6)
  // [1]: first (1-indexed)
  // [2]: last (1-indexed)
  // [3]: size
  // [4]: center
  // [5]: arg1
  // [6]: arg2
  // [1-6] are 0 for method 0, [6] is 0 for methods 1-4 as well
  // only [1] and [2] are needed for optimization. The rest are only needed for an output message.

  private int refsPerSen;
  // number of reference translations per sentence

  private int textNormMethod;
  // 0: no normalization, 1: "NIST-style" tokenization, and also rejoin 'm, 're, *'s, 've, 'll, 'd,
  // and n't,
  // 2: apply 1 and also rejoin dashes between letters, 3: apply 1 and also drop non-ASCII
  // characters
  // 4: apply 1+2+3

  private int numParams;
  // total number of firing features
  // this number may increase overtime as new n-best lists are decoded
  // initially it is equal to the # of params in the parameter config file
  private int numParamsOld;
  // number of features before observing the new features fired in the current iteration

  private double[] normalizationOptions;
  // How should a lambda[] vector be normalized (before decoding)?
  // nO[0] = 0: no normalization
  // nO[0] = 1: scale so that parameter nO[2] has absolute value nO[1]
  // nO[0] = 2: scale so that the maximum absolute value is nO[1]
  // nO[0] = 3: scale so that the minimum absolute value is nO[1]
  // nO[0] = 4: scale so that the L-nO[1] norm equals nO[2]

  /* *********************************************************** */
  /* NOTE: indexing starts at 1 in the following few arrays: */
  /* *********************************************************** */

  // private double[] lambda;
  private ArrayList<Double> lambda = new ArrayList<>();
  // the current weight vector. NOTE: indexing starts at 1.
  private final ArrayList<Double> bestLambda = new ArrayList<>();
  // the best weight vector across all iterations

  private boolean[] isOptimizable;
  // isOptimizable[c] = true iff lambda[c] should be optimized

  private double[] minRandValue;
  private double[] maxRandValue;
  // when choosing a random value for the lambda[c] parameter, it will be
  // chosen from the [minRandValue[c],maxRandValue[c]] range.
  // (*) minRandValue and maxRandValue must be real values, but not -Inf or +Inf

  private double[] defaultLambda;
  // "default" parameter values; simply the values read in the parameter file
  // USED FOR NON-OPTIMIZABLE (FIXED) FEATURES

  /* *********************************************************** */
  /* *********************************************************** */

  private Decoder myDecoder;
  // COMMENT OUT if decoder is not Joshua

  // the command that runs the decoder; read from decoderCommandFileName

  private int decVerbosity;
  // verbosity level for decoder output. If 0, decoder output is ignored.
  // If 1, decoder output is printed.

  private int validDecoderExitValue;
  // return value from running the decoder command that indicates success

  // number of threads to run things in parallel

  private int saveInterFiles;
  // 0: nothing, 1: only configs, 2: only n-bests, 3: both configs and n-bests

  private int compressFiles;
  // should PRO gzip the large files? If 0, no compression takes place.
  // If 1, compression is performed on: decoder output files, temp sents files,
  // and temp feats files.

  private int sizeOfNBest;
  // size of N-best list generated by decoder at each iteration
  // (aka simply N, but N is a bad variable name)

  private long seed;
  // seed used to create random number generators

  private boolean randInit;
  // if true, parameters are initialized randomly. If false, parameters
  // are initialized using values from parameter file.

  private int maxMERTIterations, minMERTIterations, prevMERTIterations;
  // max: maximum number of MERT iterations
  // min: minimum number of MERT iterations before an early MERT exit
  // prev: number of previous MERT iterations from which to consider candidates (in addition to
  // the candidates from the current iteration)

  private double stopSigValue;
  // early MERT exit if no weight changes by more than stopSigValue
  // (but see minMERTIterations above and stopMinIts below)

  private int stopMinIts;
  // some early stopping criterion must be satisfied in stopMinIts *consecutive* iterations
  // before an early exit (but see minMERTIterations above)

  private boolean oneModificationPerIteration;
  // if true, each MERT iteration performs at most one parameter modification.
  // If false, a new MERT iteration starts (i.e. a new N-best list is
  // generated) only after the previous iteration reaches a local maximum.

  private String metricName;
  // name of evaluation metric optimized by MERT

  private String metricName_display;
  // name of evaluation metric optimized by MERT, possibly with "doc-level " prefixed

  private String[] metricOptions;
  // options for the evaluation metric (e.g. for BLEU, maxGramLength and effLengthMethod)

  private EvaluationMetric evalMetric;
  // the evaluation metric used by MERT

  private int suffStatsCount;
  // number of sufficient statistics for the evaluation metric

  private String tmpDirPrefix;
  // prefix for the PRO.temp.* files

  private boolean passIterationToDecoder;
  // should the iteration number be passed as an argument to decoderCommandFileName?

  // used for pro
  private String classifierAlg; // the classification algorithm(percep, megam, maxent ...)
  private String[] classifierParams = null; // the param array for each classifier
  private int Tau;
  private int Xi;
  private double interCoef;
  private double metricDiff;
  private double prevMetricScore = 0; // final metric score of the previous iteration, used only
                                      // when returnBest = true
  private boolean returnBest = false; // return the best weight during tuning

  private String paramsFileName, docInfoFileName, finalLambdaFileName;
  private String refFileName;
  private String decoderOutFileName;
  private String decoderConfigFileName, decoderCommandFileName;
  private String fakeFileNameTemplate, fakeFileNamePrefix, fakeFileNameSuffix;

  // e.g. output.it[1-x].someOldRun would be specified as:
  // output.it?.someOldRun
  // and we'd have prefix = "output.it" and suffix = ".sameOldRun"

  // private int useDisk;

  public PROCore(JoshuaConfiguration joshuaConfiguration) {
    this.joshuaConfiguration = joshuaConfiguration;
  }

  public PROCore(String[] args, JoshuaConfiguration joshuaConfiguration) throws IOException {
    this.joshuaConfiguration = joshuaConfiguration;
    EvaluationMetric.set_knownMetrics();
    processArgsArray(args);
    initialize(0);
  }

  public PROCore(String configFileName, JoshuaConfiguration joshuaConfiguration) throws IOException {
    this.joshuaConfiguration = joshuaConfiguration;
    EvaluationMetric.set_knownMetrics();
    processArgsArray(cfgFileToArgsArray(configFileName));
    initialize(0);
  }

  private void initialize(int randsToSkip) throws IOException {
    println("NegInf: " + NegInf + ", PosInf: " + PosInf + ", epsilon: " + epsilon, 4);

    randGen = new Random(seed);
    for (int r = 1; r <= randsToSkip; ++r) {
      randGen.nextDouble();
    }

    if (randsToSkip == 0) {
      println("----------------------------------------------------", 1);
      println("Initializing...", 1);
      println("----------------------------------------------------", 1);
      println("", 1);

      println("Random number generator initialized using seed: " + seed, 1);
      println("", 1);
    }

    // COUNT THE TOTAL NUM OF SENTENCES TO BE DECODED, refFileName IS THE COMBINED REFERENCE FILE
    // NAME(AUTO GENERATED)
    numSentences = new ExistingUTF8EncodedTextFile(refFileName).getNumberOfLines() / refsPerSen;

    // ??
    processDocInfo();
    // sets numDocuments and docOfSentence[]

    if (numDocuments > 1)
      metricName_display = "doc-level " + metricName;

    // ??
    set_docSubsetInfo(docSubsetInfo);

    // count the number of initial features
    numParams = new ExistingUTF8EncodedTextFile(paramsFileName).getNumberOfNonEmptyLines() - 1;
    numParamsOld = numParams;

    // read parameter config file
    try {
      // read dense parameter names
      BufferedReader inFile_names = new BufferedReader(new FileReader(paramsFileName));

      for (int c = 1; c <= numParams; ++c) {
        String line = "";
        while (line != null && line.length() == 0) { // skip empty lines
          line = inFile_names.readLine();
        }

        // save feature names
        String paramName = (line.substring(0, line.indexOf("|||"))).trim();
        Vocabulary.id(paramName);
        // System.err.println(String.format("VOCAB(%s) = %d", paramName, id));
      }

      inFile_names.close();
    } catch (IOException e) {
      throw new RuntimeException(e);
    }

    // the parameter file contains one line per parameter
    // and one line for the normalization method
    // indexing starts at 1 in these arrays
    for (int p = 0; p <= numParams; ++p)
      lambda.add(0d);
    bestLambda.add(0d);
    // why only lambda is a list? because the size of lambda
    // may increase over time, but other arrays are specified in
    // the param config file, only used for initialization
    isOptimizable = new boolean[1 + numParams];
    minRandValue = new double[1 + numParams];
    maxRandValue = new double[1 + numParams];
    defaultLambda = new double[1 + numParams];
    normalizationOptions = new double[3];

    // read initial param values
    processParamFile();
    // sets the arrays declared just above

    // SentenceInfo.createV(); // uncomment ONLY IF using vocabulary implementation of SentenceInfo

    String[][] refSentences = new String[numSentences][refsPerSen];

    String decoderCommand;
    try {

      // read in reference sentences
      InputStream inStream_refs = new FileInputStream(new File(refFileName));
      BufferedReader inFile_refs = new BufferedReader(new InputStreamReader(inStream_refs, "utf8"));

      for (int i = 0; i < numSentences; ++i) {
        for (int r = 0; r < refsPerSen; ++r) {
          // read the rth reference translation for the ith sentence
          refSentences[i][r] = inFile_refs.readLine();
        }
      }

      inFile_refs.close();

      // normalize reference sentences
      for (int i = 0; i < numSentences; ++i) {
        for (int r = 0; r < refsPerSen; ++r) {
          // normalize the rth reference translation for the ith sentence
          refSentences[i][r] = normalize(refSentences[i][r], textNormMethod);
        }
      }

      // read in decoder command, if any
      decoderCommand = null;
      if (decoderCommandFileName != null) {
        if (fileExists(decoderCommandFileName)) {
          BufferedReader inFile_comm = new BufferedReader(new FileReader(decoderCommandFileName));
          decoderCommand = inFile_comm.readLine(); // READ IN DECODE COMMAND
          inFile_comm.close();
        }
      }
    } catch (IOException e) {
      throw new RuntimeException(e);
    }

    // set static data members for the EvaluationMetric class
    EvaluationMetric.set_numSentences(numSentences);
    EvaluationMetric.set_numDocuments(numDocuments);
    EvaluationMetric.set_refsPerSen(refsPerSen);
    EvaluationMetric.set_refSentences(refSentences);
    EvaluationMetric.set_tmpDirPrefix(tmpDirPrefix);

    evalMetric = EvaluationMetric.getMetric(metricName, metricOptions);
    // used only if returnBest = true
    prevMetricScore = evalMetric.getToBeMinimized() ? PosInf : NegInf;

    // length of sufficient statistics
    // for bleu: suffstatscount=8 (2*ngram+2)
    suffStatsCount = evalMetric.get_suffStatsCount();

    // set static data members for the IntermediateOptimizer class
    /*
     * IntermediateOptimizer.set_MERTparams(numSentences, numDocuments, docOfSentence,
     * docSubsetInfo, numParams, normalizationOptions, isOptimizable oneModificationPerIteration,
     * evalMetric, tmpDirPrefix, verbosity);
     */

    // print info
    if (randsToSkip == 0) { // i.e. first iteration
      println("Number of sentences: " + numSentences, 1);
      println("Number of documents: " + numDocuments, 1);
      println("Optimizing " + metricName_display, 1);

      /*
       * print("docSubsetInfo: {", 1); for (int f = 0; f < 6; ++f) print(docSubsetInfo[f] + ", ",
       * 1); println(docSubsetInfo[6] + "}", 1);
       */

      println("Number of initial features: " + numParams, 1);
      print("Initial feature names: {", 1);

      for (int c = 1; c <= numParams; ++c)
        print("\"" + Vocabulary.word(c) + "\"", 1);
      println("}", 1);
      println("", 1);

      // TODO just print the correct info
      println("c    Default value\tOptimizable?\tRand. val. range", 1);

      for (int c = 1; c <= numParams; ++c) {
        print(c + "     " + f4.format(lambda.get(c).doubleValue()) + "\t\t", 1);

        if (!isOptimizable[c]) {
          println(" No", 1);
        } else {
          print(" Yes\t\t", 1);
          print(" [" + minRandValue[c] + "," + maxRandValue[c] + "]", 1);
          println("", 1);
        }
      }

      println("", 1);
      print("Weight vector normalization method: ", 1);
      if (normalizationOptions[0] == 0) {
        println("none.", 1);
      } else if (normalizationOptions[0] == 1) {
        println(
            "weights will be scaled so that the \""
                + Vocabulary.word((int) normalizationOptions[2])
                + "\" weight has an absolute value of " + normalizationOptions[1] + ".", 1);
      } else if (normalizationOptions[0] == 2) {
        println("weights will be scaled so that the maximum absolute value is "
            + normalizationOptions[1] + ".", 1);
      } else if (normalizationOptions[0] == 3) {
        println("weights will be scaled so that the minimum absolute value is "
            + normalizationOptions[1] + ".", 1);
      } else if (normalizationOptions[0] == 4) {
        println("weights will be scaled so that the L-" + normalizationOptions[1] + " norm is "
            + normalizationOptions[2] + ".", 1);
      }

      println("", 1);

      println("----------------------------------------------------", 1);
      println("", 1);

      // rename original config file so it doesn't get overwritten
      // (original name will be restored in finish())
      renameFile(decoderConfigFileName, decoderConfigFileName + ".PRO.orig");
    } // if (randsToSkip == 0)

    // by default, load joshua decoder
    if (decoderCommand == null && fakeFileNameTemplate == null) {
      println("Loading Joshua decoder...", 1);
      myDecoder = new Decoder(joshuaConfiguration, decoderConfigFileName + ".PRO.orig");
      println("...finished loading @ " + (new Date()), 1);
      println("");
    } else {
      myDecoder = null;
    }

    @SuppressWarnings("unchecked")
    TreeSet<Integer>[] temp_TSA = new TreeSet[numSentences];
    TreeSet<Integer>[] indicesOfInterest_all = temp_TSA;

    for (int i = 0; i < numSentences; ++i) {
      indicesOfInterest_all[i] = new TreeSet<>();
    }
  } // void initialize(...)

  // -------------------------

  public void run_PRO() {
    run_PRO(minMERTIterations, maxMERTIterations, prevMERTIterations);
  }

  public void run_PRO(int minIts, int maxIts, int prevIts) {
    // FIRST, CLEAN ALL PREVIOUS TEMP FILES
    String dir;
    int k = tmpDirPrefix.lastIndexOf("/");
    if (k >= 0) {
      dir = tmpDirPrefix.substring(0, k + 1);
    } else {
      dir = "./";
    }
    String files;
    File folder = new File(dir);

    if (folder.exists()) {
      File[] listOfFiles = folder.listFiles();

      for (File listOfFile : listOfFiles) {
        if (listOfFile.isFile()) {
          files = listOfFile.getName();
          if (files.startsWith("PRO.temp")) {
            deleteFile(files);
          }
        }
      }
    }

    println("----------------------------------------------------", 1);
    println("PRO run started @ " + (new Date()), 1);
    // printMemoryUsage();
    println("----------------------------------------------------", 1);
    println("", 1);

    // if no default lambda is provided
    if (randInit) {
      println("Initializing lambda[] of size "+numParams+" randomly.", 1);
      // initialize optimizable parameters randomly (sampling uniformly from
      // that parameter's random value range)
      lambda = randomLambda();
    }

    println("Initial lambda[]: " + lambdaToString(lambda), 1);
    println("", 1);

    int[] maxIndex = new int[numSentences];

    // HashMap<Integer,int[]>[] suffStats_array = new HashMap[numSentences];
    // suffStats_array[i] maps candidates of interest for sentence i to an array
    // storing the sufficient statistics for that candidate

    int earlyStop = 0;
    // number of consecutive iteration an early stopping criterion was satisfied

    for (int iteration = 1;; ++iteration) {

      // what does "A" contain?
      // retA[0]: FINAL_score
      // retA[1]: earlyStop
      // retA[2]: should this be the last iteration?
      double[] A = run_single_iteration(iteration, minIts, maxIts, prevIts, earlyStop, maxIndex);
      if (A != null) {
        earlyStop = (int) A[1];
        if (A[2] == 1)
          break;
      } else {
        break;
      }

    } // for (iteration)

    println("", 1);

    println("----------------------------------------------------", 1);
    println("PRO run ended @ " + (new Date()), 1);
    // printMemoryUsage();
    println("----------------------------------------------------", 1);
    println("", 1);

    if (!returnBest)
      println("FINAL lambda: " + lambdaToString(lambda), 1);
    // + " (" + metricName_display + ": " + FINAL_score + ")",1);
    else
      println("BEST lambda: " + lambdaToString(lambda), 1);
    // + " (" + metricName_display + ": " + FINAL_score + ")",1);

    // delete intermediate .temp.*.it* decoder output files
    for (int iteration = 1; iteration <= maxIts; ++iteration) {
      if (compressFiles == 1) {
        deleteFile(tmpDirPrefix + "temp.sents.it" + iteration + ".gz");
        deleteFile(tmpDirPrefix + "temp.feats.it" + iteration + ".gz");
        if (fileExists(tmpDirPrefix + "temp.stats.it" + iteration + ".copy.gz")) {
          deleteFile(tmpDirPrefix + "temp.stats.it" + iteration + ".copy.gz");
        } else {
          deleteFile(tmpDirPrefix + "temp.stats.it" + iteration + ".gz");
        }
      } else {
        deleteFile(tmpDirPrefix + "temp.sents.it" + iteration);
        deleteFile(tmpDirPrefix + "temp.feats.it" + iteration);
        if (fileExists(tmpDirPrefix + "temp.stats.it" + iteration + ".copy")) {
          deleteFile(tmpDirPrefix + "temp.stats.it" + iteration + ".copy");
        } else {
          deleteFile(tmpDirPrefix + "temp.stats.it" + iteration);
        }
      }
    }
  } // void run_PRO(int maxIts)

  // this is the key function!
  @SuppressWarnings("unchecked")
  public double[] run_single_iteration(int iteration, int minIts, int maxIts, int prevIts,
      int earlyStop, int[] maxIndex) {
    double FINAL_score = 0;

    double[] retA = new double[3];
    // retA[0]: FINAL_score
    // retA[1]: earlyStop
    // retA[2]: should this be the last iteration?

    boolean done = false;
    retA[2] = 1; // will only be made 0 if we don't break from the following loop

    // save feats and stats for all candidates(old & new)
    HashMap<String, String>[] feat_hash = new HashMap[numSentences];
    for (int i = 0; i < numSentences; i++)
      feat_hash[i] = new HashMap<>();

    HashMap<String, String>[] stats_hash = new HashMap[numSentences];
    for (int i = 0; i < numSentences; i++)
      stats_hash[i] = new HashMap<>();

    while (!done) { // NOTE: this "loop" will only be carried out once
      println("--- Starting PRO iteration #" + iteration + " @ " + (new Date()) + " ---", 1);

      // printMemoryUsage();

      /******************************/
      // CREATE DECODER CONFIG FILE //
      /******************************/

      createConfigFile(lambda, decoderConfigFileName, decoderConfigFileName + ".PRO.orig");
      // i.e. use the original config file as a template

      /***************/
      // RUN DECODER //
      /***************/

      if (iteration == 1) {
        println("Decoding using initial weight vector " + lambdaToString(lambda), 1);
      } else {
        println("Redecoding using weight vector " + lambdaToString(lambda), 1);
      }

      // generate the n-best file after decoding
      String[] decRunResult = run_decoder(iteration); // iteration passed in case fake decoder will
                                                      // be used
      // [0] name of file to be processed
      // [1] indicates how the output file was obtained:
      // 1: external decoder
      // 2: fake decoder
      // 3: internal decoder

      if (!decRunResult[1].equals("2")) {
        println("...finished decoding @ " + (new Date()), 1);
      }

      checkFile(decRunResult[0]);

      /************* END OF DECODING **************/

      println("Producing temp files for iteration " + iteration, 3);

      produceTempFiles(decRunResult[0], iteration);

      // save intermedidate output files
      // save joshua.config.pro.it*
      if (saveInterFiles == 1 || saveInterFiles == 3) { // make copy of intermediate config file
        if (!copyFile(decoderConfigFileName, decoderConfigFileName + ".PRO.it" + iteration)) {
          println("Warning: attempt to make copy of decoder config file (to create"
              + decoderConfigFileName + ".PRO.it" + iteration + ") was unsuccessful!", 1);
        }
      }

      // save output.nest.PRO.it*
      if (saveInterFiles == 2 || saveInterFiles == 3) { // make copy of intermediate decoder output
                                                        // file...

        if (!decRunResult[1].equals("2")) { // ...but only if no fake decoder
          if (!decRunResult[0].endsWith(".gz")) {
            if (!copyFile(decRunResult[0], decRunResult[0] + ".PRO.it" + iteration)) {
              println("Warning: attempt to make copy of decoder output file (to create"
                  + decRunResult[0] + ".PRO.it" + iteration + ") was unsuccessful!", 1);
            }
          } else {
            String prefix = decRunResult[0].substring(0, decRunResult[0].length() - 3);
            if (!copyFile(prefix + ".gz", prefix + ".PRO.it" + iteration + ".gz")) {
              println("Warning: attempt to make copy of decoder output file (to create" + prefix
                  + ".PRO.it" + iteration + ".gz" + ") was unsuccessful!", 1);
            }
          }

          if (compressFiles == 1 && !decRunResult[0].endsWith(".gz")) {
            gzipFile(decRunResult[0] + ".PRO.it" + iteration);
          }
        } // if (!fake)
      }

      // ------------- end of saving .pro.it* files ---------------

      int[] candCount = new int[numSentences];
      int[] lastUsedIndex = new int[numSentences];

      ConcurrentHashMap[] suffStats_array = new ConcurrentHashMap[numSentences];
      for (int i = 0; i < numSentences; ++i) {
        candCount[i] = 0;
        lastUsedIndex[i] = -1;
        // suffStats_array[i].clear();
        suffStats_array[i] = new ConcurrentHashMap<>();
      }

      // initLambda[0] is not used!
      double[] initialLambda = new double[1 + numParams];
      for (int i = 1; i <= numParams; ++i)
        initialLambda[i] = lambda.get(i);

      // the "score" in initialScore refers to that
      // assigned by the evaluation metric)

      // you may consider all candidates from iter 1, or from iter (iteration-prevIts) to current
      // iteration
      int firstIt = Math.max(1, iteration - prevIts);
      // i.e. only process candidates from the current iteration and candidates
      // from up to prevIts previous iterations.
      println("Reading candidate translations from iterations " + firstIt + "-" + iteration, 1);
      println("(and computing " + metricName
          + " sufficient statistics for previously unseen candidates)", 1);
      print("  Progress: ");

      int[] newCandidatesAdded = new int[1 + iteration];
      for (int it = 1; it <= iteration; ++it)
        newCandidatesAdded[it] = 0;

      try {
        // read temp files from all past iterations
        // 3 types of temp files:
        // 1. output hypo at iter i
        // 2. feature value of each hypo at iter i
        // 3. suff stats of each hypo at iter i

        // each inFile corresponds to the output of an iteration
        // (index 0 is not used; no corresponding index for the current iteration)
        BufferedReader[] inFile_sents = new BufferedReader[iteration];
        BufferedReader[] inFile_feats = new BufferedReader[iteration];
        BufferedReader[] inFile_stats = new BufferedReader[iteration];

        // temp file(array) from previous iterations
        for (int it = firstIt; it < iteration; ++it) {
          InputStream inStream_sents, inStream_feats, inStream_stats;
          if (compressFiles == 0) {
            inStream_sents = new FileInputStream(tmpDirPrefix + "temp.sents.it" + it);
            inStream_feats = new FileInputStream(tmpDirPrefix + "temp.feats.it" + it);
            inStream_stats = new FileInputStream(tmpDirPrefix + "temp.stats.it" + it);
          } else {
            inStream_sents = new GZIPInputStream(new FileInputStream(tmpDirPrefix + "temp.sents.it"
                + it + ".gz"));
            inStream_feats = new GZIPInputStream(new FileInputStream(tmpDirPrefix + "temp.feats.it"
                + it + ".gz"));
            inStream_stats = new GZIPInputStream(new FileInputStream(tmpDirPrefix + "temp.stats.it"
                + it + ".gz"));
          }

          inFile_sents[it] = new BufferedReader(new InputStreamReader(inStream_sents, "utf8"));
          inFile_feats[it] = new BufferedReader(new InputStreamReader(inStream_feats, "utf8"));
          inFile_stats[it] = new BufferedReader(new InputStreamReader(inStream_stats, "utf8"));
        }

        InputStream inStream_sentsCurrIt, inStream_featsCurrIt, inStream_statsCurrIt;
        // temp file for current iteration!
        if (compressFiles == 0) {
          inStream_sentsCurrIt = new FileInputStream(tmpDirPrefix + "temp.sents.it" + iteration);
          inStream_featsCurrIt = new FileInputStream(tmpDirPrefix + "temp.feats.it" + iteration);
        } else {
          inStream_sentsCurrIt = new GZIPInputStream(new FileInputStream(tmpDirPrefix
              + "temp.sents.it" + iteration + ".gz"));
          inStream_featsCurrIt = new GZIPInputStream(new FileInputStream(tmpDirPrefix
              + "temp.feats.it" + iteration + ".gz"));
        }

        BufferedReader inFile_sentsCurrIt = new BufferedReader(new InputStreamReader(
            inStream_sentsCurrIt, "utf8"));
        BufferedReader inFile_featsCurrIt = new BufferedReader(new InputStreamReader(
            inStream_featsCurrIt, "utf8"));

        BufferedReader inFile_statsCurrIt = null; // will only be used if statsCurrIt_exists below
                                                  // is set to true
        PrintWriter outFile_statsCurrIt = null; // will only be used if statsCurrIt_exists below is
                                                // set to false

        // just to check if temp.stat.it.iteration exists
        boolean statsCurrIt_exists = false;

        if (fileExists(tmpDirPrefix + "temp.stats.it" + iteration)) {
          inStream_statsCurrIt = new FileInputStream(tmpDirPrefix + "temp.stats.it" + iteration);
          inFile_statsCurrIt = new BufferedReader(new InputStreamReader(inStream_statsCurrIt,
              "utf8"));
          statsCurrIt_exists = true;
          copyFile(tmpDirPrefix + "temp.stats.it" + iteration, tmpDirPrefix + "temp.stats.it"
              + iteration + ".copy");
        } else if (fileExists(tmpDirPrefix + "temp.stats.it" + iteration + ".gz")) {
          inStream_statsCurrIt = new GZIPInputStream(new FileInputStream(tmpDirPrefix
              + "temp.stats.it" + iteration + ".gz"));
          inFile_statsCurrIt = new BufferedReader(new InputStreamReader(inStream_statsCurrIt,
              "utf8"));
          statsCurrIt_exists = true;
          copyFile(tmpDirPrefix + "temp.stats.it" + iteration + ".gz", tmpDirPrefix
              + "temp.stats.it" + iteration + ".copy.gz");
        } else {
          outFile_statsCurrIt = new PrintWriter(tmpDirPrefix + "temp.stats.it" + iteration);
        }

        // output the 4^th temp file: *.temp.stats.merged
        PrintWriter outFile_statsMerged = new PrintWriter(tmpDirPrefix + "temp.stats.merged");
        // write sufficient statistics from all the sentences
        // from the output files into a single file
        PrintWriter outFile_statsMergedKnown = new PrintWriter(tmpDirPrefix
            + "temp.stats.mergedKnown");
        // write sufficient statistics from all the sentences
        // from the output files into a single file

        // output the 5^th 6^th temp file, but will be deleted at the end of the function
        FileOutputStream outStream_unknownCands = new FileOutputStream(tmpDirPrefix
            + "temp.currIt.unknownCands", false);
        OutputStreamWriter outStreamWriter_unknownCands = new OutputStreamWriter(
            outStream_unknownCands, "utf8");
        BufferedWriter outFile_unknownCands = new BufferedWriter(outStreamWriter_unknownCands);

        PrintWriter outFile_unknownIndices = new PrintWriter(tmpDirPrefix
            + "temp.currIt.unknownIndices");

        String sents_str, feats_str, stats_str;

        // BUG: this assumes a candidate string cannot be produced for two
        // different source sentences, which is not necessarily true
        // (It's not actually a bug, but only because existingCandStats gets
        // cleared before moving to the next source sentence.)
        // FIX: should be made an array, indexed by i
        HashMap<String, String> existingCandStats = new HashMap<>();
        // VERY IMPORTANT:
        // A CANDIDATE X MAY APPEARED IN ITER 1, ITER 3
        // BUT IF THE USER SPECIFIED TO CONSIDER ITERATIONS FROM ONLY ITER 2, THEN
        // X IS NOT A "REPEATED" CANDIDATE IN ITER 3. THEREFORE WE WANT TO KEEP THE
        // SUFF STATS FOR EACH CANDIDATE(TO SAVE COMPUTATION IN THE FUTURE)

        // Stores precalculated sufficient statistics for candidates, in case
        // the same candidate is seen again. (SS stored as a String.)
        // Q: Why do we care? If we see the same candidate again, aren't we going
        // to ignore it? So, why do we care about the SS of this repeat candidate?
        // A: A "repeat" candidate may not be a repeat candidate in later
        // iterations if the user specifies a value for prevMERTIterations
        // that causes MERT to skip candidates from early iterations.

        String[] featVal_str;

        int totalCandidateCount = 0;

        // new candidate size for each sentence
        int[] sizeUnknown_currIt = new int[numSentences];

        for (int i = 0; i < numSentences; ++i) {
          // process candidates from previous iterations
          // low efficiency? for each iteration, it reads in all previous iteration outputs
          // therefore a lot of overlapping jobs
          // this is an easy implementation to deal with the situation in which user only specified
          // "previt" and hopes to consider only the previous previt
          // iterations, then for each iteration the existing candadites will be different
          for (int it = firstIt; it < iteration; ++it) {
            // Why up to but *excluding* iteration?
            // Because the last iteration is handled a little differently, since
            // the SS must be calculated (and the corresponding file created),
            // which is not true for previous iterations.

            for (int n = 0; n <= sizeOfNBest; ++n) {
              // note that in all temp files, "||||||" is a separator between 2 n-best lists

              // Why up to and *including* sizeOfNBest?
              // So that it would read the "||||||" separator even if there is
              // a complete list of sizeOfNBest candidates.

              // for the nth candidate for the ith sentence, read the sentence, feature values,
              // and sufficient statistics from the various temp files

              // read one line of temp.sent, temp.feat, temp.stats from iteration it
              sents_str = inFile_sents[it].readLine();
              feats_str = inFile_feats[it].readLine();
              stats_str = inFile_stats[it].readLine();

              if (sents_str.equals("||||||")) {
                n = sizeOfNBest + 1; // move on to the next n-best list
              } else if (!existingCandStats.containsKey(sents_str)) // if this candidate does not
                                                                    // exist
              {
                outFile_statsMergedKnown.println(stats_str);

                // save feats & stats
                feat_hash[i].put(sents_str, feats_str);
                stats_hash[i].put(sents_str, stats_str);

                // extract feature value
                featVal_str = feats_str.split("\\s+");

                if (feats_str.indexOf('=') != -1) {
                  for (String featurePair : featVal_str) {
                    String[] pair = featurePair.split("=");
                    String name = pair[0];
                    int featId = Vocabulary.id(name);
                    // need to identify newly fired feats here
                    if (featId > numParams) {
                      ++numParams;
                      lambda.add(0d);
                    }
                  }
                }
                existingCandStats.put(sents_str, stats_str);
                candCount[i] += 1;
                newCandidatesAdded[it] += 1;
              } // if unseen candidate
            } // for (n)
          } // for (it)

          outFile_statsMergedKnown.println("||||||");

          // ---------- end of processing previous iterations ----------
          // ---------- now start processing new candidates ----------

          // now process the candidates of the current iteration
          // now determine the new candidates of the current iteration

          /*
           * remember: BufferedReader inFile_sentsCurrIt BufferedReader inFile_featsCurrIt
           * PrintWriter outFile_statsCurrIt
           */

          String[] sentsCurrIt_currSrcSent = new String[sizeOfNBest + 1];

          Vector<String> unknownCands_V = new Vector<>();
          // which candidates (of the i'th source sentence) have not been seen before
          // this iteration?

          for (int n = 0; n <= sizeOfNBest; ++n) {
            // Why up to and *including* sizeOfNBest?
            // So that it would read the "||||||" separator even if there is
            // a complete list of sizeOfNBest candidates.

            // for the nth candidate for the ith sentence, read the sentence,
            // and store it in the sentsCurrIt_currSrcSent array

            sents_str = inFile_sentsCurrIt.readLine(); // read one candidate from the current
                                                       // iteration
            sentsCurrIt_currSrcSent[n] = sents_str; // Note: possibly "||||||"

            if (sents_str.equals("||||||")) {
              n = sizeOfNBest + 1;
            } else if (!existingCandStats.containsKey(sents_str)) {
              unknownCands_V.add(sents_str); // NEW CANDIDATE FROM THIS ITERATION
              writeLine(sents_str, outFile_unknownCands);
              outFile_unknownIndices.println(i); // INDEX OF THE NEW CANDIDATES
              newCandidatesAdded[iteration] += 1;
              existingCandStats.put(sents_str, "U"); // i.e. unknown
              // we add sents_str to avoid duplicate entries in unknownCands_V
            }
          } // for (n)

          // only compute suff stats for new candidates
          // now unknownCands_V has the candidates for which we need to calculate
          // sufficient statistics (for the i'th source sentence)
          int sizeUnknown = unknownCands_V.size();
          sizeUnknown_currIt[i] = sizeUnknown;

          existingCandStats.clear();

        } // for (i) each sentence

        // ---------- end of merging candidates stats from previous iterations
        // and finding new candidates ------------

        /*
         * int[][] newSuffStats = null; if (!statsCurrIt_exists && sizeUnknown > 0) { newSuffStats =
         * evalMetric.suffStats(unknownCands, indices); }
         */

        outFile_statsMergedKnown.close();
        outFile_unknownCands.close();
        outFile_unknownIndices.close();

        // want to re-open all temp files and start from scratch again?
        for (int it = firstIt; it < iteration; ++it) // previous iterations temp files
        {
          inFile_sents[it].close();
          inFile_stats[it].close();

          InputStream inStream_sents, inStream_stats;
          if (compressFiles == 0) {
            inStream_sents = new FileInputStream(tmpDirPrefix + "temp.sents.it" + it);
            inStream_stats = new FileInputStream(tmpDirPrefix + "temp.stats.it" + it);
          } else {
            inStream_sents = new GZIPInputStream(new FileInputStream(tmpDirPrefix + "temp.sents.it"
                + it + ".gz"));
            inStream_stats = new GZIPInputStream(new FileInputStream(tmpDirPrefix + "temp.stats.it"
                + it + ".gz"));
          }

          inFile_sents[it] = new BufferedReader(new InputStreamReader(inStream_sents, "utf8"));
          inFile_stats[it] = new BufferedReader(new InputStreamReader(inStream_stats, "utf8"));
        }

        inFile_sentsCurrIt.close();
        // current iteration temp files
        if (compressFiles == 0) {
          inStream_sentsCurrIt = new FileInputStream(tmpDirPrefix + "temp.sents.it" + iteration);
        } else {
          inStream_sentsCurrIt = new GZIPInputStream(new FileInputStream(tmpDirPrefix
              + "temp.sents.it" + iteration + ".gz"));
        }
        inFile_sentsCurrIt = new BufferedReader(new InputStreamReader(inStream_sentsCurrIt, "utf8"));

        // calculate SS for unseen candidates and write them to file
        FileInputStream inStream_statsCurrIt_unknown = null;
        BufferedReader inFile_statsCurrIt_unknown = null;

        if (!statsCurrIt_exists && newCandidatesAdded[iteration] > 0) {
          // create the file...
          evalMetric.createSuffStatsFile(tmpDirPrefix + "temp.currIt.unknownCands", tmpDirPrefix
              + "temp.currIt.unknownIndices", tmpDirPrefix + "temp.stats.unknown", sizeOfNBest);

          // ...and open it
          inStream_statsCurrIt_unknown = new FileInputStream(tmpDirPrefix + "temp.stats.unknown");
          inFile_statsCurrIt_unknown = new BufferedReader(new InputStreamReader(
              inStream_statsCurrIt_unknown, "utf8"));
        }

        // open mergedKnown file
        // newly created by the big loop above
        FileInputStream instream_statsMergedKnown = new FileInputStream(tmpDirPrefix
            + "temp.stats.mergedKnown");
        BufferedReader inFile_statsMergedKnown = new BufferedReader(new InputStreamReader(
            instream_statsMergedKnown, "utf8"));

        // num of features before observing new firing features from this iteration
        numParamsOld = numParams;

        for (int i = 0; i < numSentences; ++i) {
          // reprocess candidates from previous iterations
          for (int it = firstIt; it < iteration; ++it) {
            for (int n = 0; n <= sizeOfNBest; ++n) {
              sents_str = inFile_sents[it].readLine();
              stats_str = inFile_stats[it].readLine();

              if (sents_str.equals("||||||")) {
                n = sizeOfNBest + 1;
              } else if (!existingCandStats.containsKey(sents_str)) {
                existingCandStats.put(sents_str, stats_str);
              } // if unseen candidate
            } // for (n)
          } // for (it)

          // copy relevant portion from mergedKnown to the merged file
          String line_mergedKnown = inFile_statsMergedKnown.readLine();
          while (!line_mergedKnown.equals("||||||")) {
            outFile_statsMerged.println(line_mergedKnown);
            line_mergedKnown = inFile_statsMergedKnown.readLine();
          }

          int[] stats = new int[suffStatsCount];

          for (int n = 0; n <= sizeOfNBest; ++n) {
            sents_str = inFile_sentsCurrIt.readLine();
            feats_str = inFile_featsCurrIt.readLine();

            if (sents_str.equals("||||||")) {
              n = sizeOfNBest + 1;
            } else if (!existingCandStats.containsKey(sents_str)) {

              if (!statsCurrIt_exists) {
                stats_str = inFile_statsCurrIt_unknown.readLine();

                String[] temp_stats = stats_str.split("\\s+");
                for (int s = 0; s < suffStatsCount; ++s) {
                  stats[s] = Integer.parseInt(temp_stats[s]);
                }

                outFile_statsCurrIt.println(stats_str);
              } else {
                stats_str = inFile_statsCurrIt.readLine();

                String[] temp_stats = stats_str.split("\\s+");
                for (int s = 0; s < suffStatsCount; ++s) {
                  stats[s] = Integer.parseInt(temp_stats[s]);
                }
              }

              outFile_statsMerged.println(stats_str);

              // save feats & stats
              // System.out.println(sents_str+" "+feats_str);

              feat_hash[i].put(sents_str, feats_str);
              stats_hash[i].put(sents_str, stats_str);

              featVal_str = feats_str.split("\\s+");

              if (feats_str.indexOf('=') != -1) {
                for (String featurePair : featVal_str) {
                  String[] pair = featurePair.split("=");
                  String name = pair[0];
                  int featId = Vocabulary.id(name);
                  // need to identify newly fired feats here
                  if (featId > numParams) {
                    ++numParams;
                    lambda.add(0d);
                  }
                }
              }
              existingCandStats.put(sents_str, stats_str);
              candCount[i] += 1;

              // newCandidatesAdded[iteration] += 1;
              // moved to code above detecting new candidates
            } else {
              if (statsCurrIt_exists)
                inFile_statsCurrIt.readLine();
              else {
                // write SS to outFile_statsCurrIt
                stats_str = existingCandStats.get(sents_str);
                outFile_statsCurrIt.println(stats_str);
              }
            }

          } // for (n)

          // now d = sizeUnknown_currIt[i] - 1

          if (statsCurrIt_exists)
            inFile_statsCurrIt.readLine();
          else
            outFile_statsCurrIt.println("||||||");

          existingCandStats.clear();
          totalCandidateCount += candCount[i];

          // output sentence progress
          if ((i + 1) % 500 == 0) {
            print((i + 1) + "\n" + "            ", 1);
          } else if ((i + 1) % 100 == 0) {
            print("+", 1);
          } else if ((i + 1) % 25 == 0) {
            print(".", 1);
          }

        } // for (i)

        inFile_statsMergedKnown.close();
        outFile_statsMerged.close();

        // for testing
        /*
         * int total_sent = 0; for( int i=0; i<numSentences; i++ ) {
         * System.out.println(feat_hash[i].size()+" "+candCount[i]); total_sent +=
         * feat_hash[i].size(); feat_hash[i].clear(); }
         * System.out.println("----------------total sent: "+total_sent); total_sent = 0; for( int
         * i=0; i<numSentences; i++ ) { System.out.println(stats_hash[i].size()+" "+candCount[i]);
         * total_sent += stats_hash[i].size(); stats_hash[i].clear(); }
         * System.out.println("*****************total sent: "+total_sent);
         */

        println("", 1); // finish progress line

        for (int it = firstIt; it < iteration; ++it) {
          inFile_sents[it].close();
          inFile_feats[it].close();
          inFile_stats[it].close();
        }

        inFile_sentsCurrIt.close();
        inFile_featsCurrIt.close();
        if (statsCurrIt_exists)
          inFile_statsCurrIt.close();
        else
          outFile_statsCurrIt.close();

        if (compressFiles == 1 && !statsCurrIt_exists) {
          gzipFile(tmpDirPrefix + "temp.stats.it" + iteration);
        }

        // clear temp files
        deleteFile(tmpDirPrefix + "temp.currIt.unknownCands");
        deleteFile(tmpDirPrefix + "temp.currIt.unknownIndices");
        deleteFile(tmpDirPrefix + "temp.stats.unknown");
        deleteFile(tmpDirPrefix + "temp.stats.mergedKnown");

        // cleanupMemory();

        println("Processed " + totalCandidateCount + " distinct candidates " + "(about "
            + totalCandidateCount / numSentences + " per sentence):", 1);
        for (int it = firstIt; it <= iteration; ++it) {
          println("newCandidatesAdded[it=" + it + "] = " + newCandidatesAdded[it] + " (about "
              + newCandidatesAdded[it] / numSentences + " per sentence)", 1);
        }

        println("", 1);

        println("Number of features observed so far: " + numParams);
        println("", 1);
      } catch (IOException e) {
        throw new RuntimeException(e);
      }

      // n-best list converges
      if (newCandidatesAdded[iteration] == 0) {
        if (!oneModificationPerIteration) {
          println("No new candidates added in this iteration; exiting PRO.", 1);
          println("", 1);
          println("---  PRO iteration #" + iteration + " ending @ " + (new Date()) + "  ---", 1);
          println("", 1);
          deleteFile(tmpDirPrefix + "temp.stats.merged");

          if (returnBest) {
            // note that bestLambda.size() <= lambda.size()
            for (int p = 1; p < bestLambda.size(); ++p)
              lambda.set(p, bestLambda.get(p));
            // and set the rest of lambda to be 0
            for (int p = 0; p < lambda.size() - bestLambda.size(); ++p)
              lambda.set(p + bestLambda.size(), 0d);
          }

          return null; // this means that the old values should be kept by the caller
        } else {
          println("Note: No new candidates added in this iteration.", 1);
        }
      }

      /************* start optimization **************/

      /*
       * for( int v=1; v<initialLambda[1].length; v++ ) System.out.print(initialLambda[1][v]+" ");
       * System.exit(0);
       */

      Vector<String> output = new Vector<>();

      // note: initialLambda[] has length = numParamsOld
      // augmented with new feature weights, initial values are 0
      double[] initialLambdaNew = new double[1 + numParams];
      System.arraycopy(initialLambda, 1, initialLambdaNew, 1, numParamsOld);

      // finalLambda[] has length = numParams (considering new features)
      double[] finalLambda = new double[1 + numParams];

      Optimizer opt = new Optimizer(seed + iteration, isOptimizable, output, initialLambdaNew,
          feat_hash, stats_hash, evalMetric, Tau, Xi, metricDiff, normalizationOptions,
          classifierAlg, classifierParams);
      finalLambda = opt.run_Optimizer();

      if (returnBest) {
        double metricScore = opt.getMetricScore();
        if (!evalMetric.getToBeMinimized()) {
          if (metricScore > prevMetricScore) {
            prevMetricScore = metricScore;
            for (int p = 1; p < bestLambda.size(); ++p)
              bestLambda.set(p, finalLambda[p]);
            if (1 + numParams > bestLambda.size()) {
              for (int p = bestLambda.size(); p <= numParams; ++p)
                bestLambda.add(p, finalLambda[p]);
            }
          }
        } else {
          if (metricScore < prevMetricScore) {
            prevMetricScore = metricScore;
            for (int p = 1; p < bestLambda.size(); ++p)
              bestLambda.set(p, finalLambda[p]);
            if (1 + numParams > bestLambda.size()) {
              for (int p = bestLambda.size(); p <= numParams; ++p)
                bestLambda.add(p, finalLambda[p]);
            }
          }
        }
      }

      // System.out.println(finalLambda.length);
      // for( int i=0; i<finalLambda.length-1; i++ )
      // System.out.print(finalLambda[i+1]+" ");
      // System.out.println();

      /************* end optimization **************/

      for (String anOutput : output)
        println(anOutput);

      // check if any parameter has been updated
      boolean anyParamChanged = false;
      boolean anyParamChangedSignificantly = false;

      for (int c = 1; c <= numParams; ++c) {
        if (finalLambda[c] != lambda.get(c)) {
          anyParamChanged = true;
        }
        if (Math.abs(finalLambda[c] - lambda.get(c)) > stopSigValue) {
          anyParamChangedSignificantly = true;
        }
      }

      // System.arraycopy(finalLambda,1,lambda,1,numParams);

      println("---  PRO iteration #" + iteration + " ending @ " + (new Date()) + "  ---", 1);
      println("", 1);

      if (!anyParamChanged) {
        println("No parameter value changed in this iteration; exiting PRO.", 1);
        println("", 1);
        break; // exit for (iteration) loop preemptively
      }

      // was an early stopping criterion satisfied?
      boolean critSatisfied = false;
      if (!anyParamChangedSignificantly && stopSigValue >= 0) {
        println("Note: No parameter value changed significantly " + "(i.e. by more than "
            + stopSigValue + ") in this iteration.", 1);
        critSatisfied = true;
      }

      if (critSatisfied) {
        ++earlyStop;
        println("", 1);
      } else {
        earlyStop = 0;
      }

      // if min number of iterations executed, investigate if early exit should happen
      if (iteration >= minIts && earlyStop >= stopMinIts) {
        println("Some early stopping criteria has been observed " + "in " + stopMinIts
            + " consecutive iterations; exiting PRO.", 1);
        println("", 1);

        if (returnBest) {
          // note that numParams >= bestLamba.size()-1 here!
          for (int f = 1; f <= bestLambda.size() - 1; ++f)
            lambda.set(f, bestLambda.get(f));
        } else {
          for (int f = 1; f <= numParams; ++f)
            lambda.set(f, finalLambda[f]);
        }

        break; // exit for (iteration) loop preemptively
      }

      // if max number of iterations executed, exit
      if (iteration >= maxIts) {
        println("Maximum number of PRO iterations reached; exiting PRO.", 1);
        println("", 1);

        if (returnBest) {
          // note that numParams >= bestLamba.size()-1 here!
          for (int f = 1; f <= bestLambda.size() - 1; ++f)
            lambda.set(f, bestLambda.get(f));
        } else {
          for (int f = 1; f <= numParams; ++f)
            lambda.set(f, finalLambda[f]);
        }

        break; // exit for (iteration) loop
      }

      // use the new wt vector to decode the next iteration
      // (interpolation with previous wt vector)
      for (int i = 1; i <= numParams; i++)
        lambda.set(i, interCoef * finalLambda[i] + (1 - interCoef) * lambda.get(i));

      println("Next iteration will decode with lambda: " + lambdaToString(lambda), 1);
      println("", 1);

      // printMemoryUsage();
      for (int i = 0; i < numSentences; ++i) {
        suffStats_array[i].clear();
      }
      // cleanupMemory();
      // println("",2);

      retA[2] = 0; // i.e. this should NOT be the last iteration
      done = true;

    } // while (!done) // NOTE: this "loop" will only be carried out once

    // delete .temp.stats.merged file, since it is not needed in the next
    // iteration (it will be recreated from scratch)
    deleteFile(tmpDirPrefix + "temp.stats.merged");

    retA[0] = FINAL_score;
    retA[1] = earlyStop;
    return retA;

  } // run_single_iteration

  private String lambdaToString(ArrayList<Double> lambdaA) {
    String retStr = "{";
    int featToPrint = numParams > 15 ? 15 : numParams;
    // print at most the first 15 features

    retStr += "(listing the first " + featToPrint + " lambdas)";
    for (int c = 1; c <= featToPrint - 1; ++c) {
      retStr += "" + String.format("%.4f", lambdaA.get(c)) + ", ";
    }
    retStr += "" + String.format("%.4f", lambdaA.get(numParams)) + "}";

    return retStr;
  }

  private String[] run_decoder(int iteration) {
    String[] retSA = new String[2];

    // retsa saves the output file name(nbest-file)
    // and the decoder type

    // [0] name of file to be processed
    // [1] indicates how the output file was obtained:
    // 1: external decoder
    // 2: fake decoder
    // 3: internal decoder

    // use fake decoder
    if (fakeFileNameTemplate != null
        && fileExists(fakeFileNamePrefix + iteration + fakeFileNameSuffix)) {
      String fakeFileName = fakeFileNamePrefix + iteration + fakeFileNameSuffix;
      println("Not running decoder; using " + fakeFileName + " instead.", 1);
      /*
       * if (fakeFileName.endsWith(".gz")) { copyFile(fakeFileName,decoderOutFileName+".gz");
       * gunzipFile(decoderOutFileName+".gz"); } else { copyFile(fakeFileName,decoderOutFileName); }
       */
      retSA[0] = fakeFileName;
      retSA[1] = "2";

    } else {
      println("Running external decoder...", 1);

      try {
        ArrayList<String> cmd = new ArrayList<>();
        cmd.add(decoderCommandFileName);

        if (passIterationToDecoder)
          cmd.add(Integer.toString(iteration));

        ProcessBuilder pb = new ProcessBuilder(cmd);
        // this merges the error and output streams of the subprocess
        pb.redirectErrorStream(true);
        Process p = pb.start();

        // capture the sub-command's output
        new StreamGobbler(p.getInputStream(), decVerbosity).start();

        int decStatus = p.waitFor();
        if (decStatus != validDecoderExitValue) {
          throw new RuntimeException("Call to decoder returned " + decStatus + "; was expecting "
              + validDecoderExitValue + ".");
        }
      } catch (IOException | InterruptedException e) {
        throw new RuntimeException(e);
      }

      retSA[0] = decoderOutFileName;
      retSA[1] = "1";

    }

    return retSA;
  }

  private void produceTempFiles(String nbestFileName, int iteration) {
    try {
      String sentsFileName = tmpDirPrefix + "temp.sents.it" + iteration;
      String featsFileName = tmpDirPrefix + "temp.feats.it" + iteration;

      FileOutputStream outStream_sents = new FileOutputStream(sentsFileName, false);
      OutputStreamWriter outStreamWriter_sents = new OutputStreamWriter(outStream_sents, "utf8");
      BufferedWriter outFile_sents = new BufferedWriter(outStreamWriter_sents);

      PrintWriter outFile_feats = new PrintWriter(featsFileName);

      InputStream inStream_nbest = null;
      if (nbestFileName.endsWith(".gz")) {
        inStream_nbest = new GZIPInputStream(new FileInputStream(nbestFileName));
      } else {
        inStream_nbest = new FileInputStream(nbestFileName);
      }
      BufferedReader inFile_nbest = new BufferedReader(
          new InputStreamReader(inStream_nbest, "utf8"));

      String line; // , prevLine;
      String candidate_str = "";
      String feats_str = "";

      int i = 0;
      int n = 0;
      line = inFile_nbest.readLine();

      while (line != null) {

        /*
         * line format:
         *
         * i ||| words of candidate translation . ||| feat-1_val feat-2_val ... feat-numParams_val
         * .*
         */

        // in a well formed file, we'd find the nth candidate for the ith sentence

        int read_i = Integer.parseInt((line.substring(0, line.indexOf("|||"))).trim());

        if (read_i != i) {
          writeLine("||||||", outFile_sents);
          outFile_feats.println("||||||");
          n = 0;
          ++i;
        }

        line = (line.substring(line.indexOf("|||") + 3)).trim(); // get rid of initial text

        candidate_str = (line.substring(0, line.indexOf("|||"))).trim();
        feats_str = (line.substring(line.indexOf("|||") + 3)).trim();
        // get rid of candidate string

        int junk_i = feats_str.indexOf("|||");
        if (junk_i >= 0) {
          feats_str = (feats_str.substring(0, junk_i)).trim();
        }

        writeLine(normalize(candidate_str, textNormMethod), outFile_sents);
        outFile_feats.println(feats_str);

        ++n;
        if (n == sizeOfNBest) {
          writeLine("||||||", outFile_sents);
          outFile_feats.println("||||||");
          n = 0;
          ++i;
        }

        line = inFile_nbest.readLine();
      }

      if (i != numSentences) { // last sentence had too few candidates
        writeLine("||||||", outFile_sents);
        outFile_feats.println("||||||");
      }

      inFile_nbest.close();
      outFile_sents.close();
      outFile_feats.close();

      if (compressFiles == 1) {
        gzipFile(sentsFileName);
        gzipFile(featsFileName);
      }

    } catch (IOException e) {
      throw new RuntimeException(e);
    }

  }

  private void createConfigFile(ArrayList<Double> params, String cfgFileName,
      String templateFileName) {
    try {
      // i.e. create cfgFileName, which is similar to templateFileName, but with
      // params[] as parameter values

      BufferedReader inFile = new BufferedReader(new FileReader(templateFileName));
      PrintWriter outFile = new PrintWriter(cfgFileName);

      int origFeatNum = 0; // feat num in the template file

      String line = inFile.readLine();
      while (line != null) {
        int c_match = -1;
        for (int c = 1; c <= numParams; ++c) {
          if (line.startsWith(Vocabulary.word(c) + " ")) {
            c_match = c;
            ++origFeatNum;
            break;
          }
        }

        if (c_match == -1) {
          outFile.println(line);
        } else {
          if (Math.abs(params.get(c_match)) > 1e-20)
            outFile.println(Vocabulary.word(c_match) + " " + params.get(c_match));
        }

        line = inFile.readLine();
      }

      // now append weights of new features
      for (int c = origFeatNum + 1; c <= numParams; ++c) {
        if (Math.abs(params.get(c)) > 1e-20)
          outFile.println(Vocabulary.word(c) + " " + params.get(c));
      }

      inFile.close();
      outFile.close();
    } catch (IOException e) {
      throw new RuntimeException(e);
    }
  }

  private void processParamFile() {
    // process parameter file
    Scanner inFile_init = null;
    try {
      inFile_init = new Scanner(new FileReader(paramsFileName));
    } catch (FileNotFoundException e) {
      throw new RuntimeException(e);
    }

    String dummy = "";

    // initialize lambda[] and other related arrays
    for (int c = 1; c <= numParams; ++c) {
      // skip parameter name
      while (!dummy.equals("|||")) {
        dummy = inFile_init.next();
      }

      // read default value
      lambda.set(c, inFile_init.nextDouble());
      defaultLambda[c] = lambda.get(c);

      // read isOptimizable
      dummy = inFile_init.next();
      switch (dummy) {
      case "Opt":
        isOptimizable[c] = true;
        break;
      case "Fix":
        isOptimizable[c] = false;
        break;
      default:
        throw new RuntimeException(
            "Unknown isOptimizable string " + dummy + " (must be either Opt or Fix)");
      }

      if (!isOptimizable[c]) { // skip next two values
        dummy = inFile_init.next();
        dummy = inFile_init.next();
        dummy = inFile_init.next();
        dummy = inFile_init.next();
      } else {
        // the next two values are not used, only to be consistent with ZMERT's params file format
        dummy = inFile_init.next();
        dummy = inFile_init.next();
        // set minRandValue[c] and maxRandValue[c] (range for random values)
        dummy = inFile_init.next();
        if (dummy.equals("-Inf") || dummy.equals("+Inf")) {
          throw new RuntimeException("minRandValue[" + c + "] cannot be -Inf or +Inf!");
        } else {
          minRandValue[c] = Double.parseDouble(dummy);
        }

        dummy = inFile_init.next();
        if (dummy.equals("-Inf") || dummy.equals("+Inf")) {
          throw new RuntimeException("maxRandValue[" + c + "] cannot be -Inf or +Inf!");
        } else {
          maxRandValue[c] = Double.parseDouble(dummy);
        }

        // check for illogical values
        if (minRandValue[c] > maxRandValue[c]) {
          throw new RuntimeException("minRandValue[" + c + "]=" + minRandValue[c] + " > " + maxRandValue[c]
              + "=maxRandValue[" + c + "]!");
        }

        // check for odd values
        if (minRandValue[c] == maxRandValue[c]) {
          println("Warning: lambda[" + c + "] has " + "minRandValue = maxRandValue = "
              + minRandValue[c] + ".", 1);
        }
      } // if (!isOptimizable[c])

      /*
       * precision[c] = inFile_init.nextDouble(); if (precision[c] < 0) { println("precision[" + c +
       * "]=" + precision[c] + " < 0!  Must be non-negative."); System.exit(21); }
       */

    }

    // set normalizationOptions[]
    String origLine = "";
    while (origLine != null && origLine.length() == 0) {
      origLine = inFile_init.nextLine();
    }

    // How should a lambda[] vector be normalized (before decoding)?
    // nO[0] = 0: no normalization
    // nO[0] = 1: scale so that parameter nO[2] has absolute value nO[1]
    // nO[0] = 2: scale so that the maximum absolute value is nO[1]
    // nO[0] = 3: scale so that the minimum absolute value is nO[1]
    // nO[0] = 4: scale so that the L-nO[1] norm equals nO[2]

    // normalization = none
    // normalization = absval 1 lm
    // normalization = maxabsval 1
    // normalization = minabsval 1
    // normalization = LNorm 2 1

    dummy = (origLine.substring(origLine.indexOf("=") + 1)).trim();
    String[] dummyA = dummy.split("\\s+");

    switch (dummyA[0]) {
    case "none":
      normalizationOptions[0] = 0;
      break;
    case "absval":
      normalizationOptions[0] = 1;
      normalizationOptions[1] = Double.parseDouble(dummyA[1]);
      String pName = dummyA[2];
      for (int i = 3; i < dummyA.length; ++i) { // in case parameter name has multiple words
        pName = pName + " " + dummyA[i];
      }
      normalizationOptions[2] = Vocabulary.id(pName);

      if (normalizationOptions[1] <= 0) {
        throw new RuntimeException("Value for the absval normalization method must be positive.");
      }
      if (normalizationOptions[2] == 0) {
        throw new RuntimeException("Unrecognized feature name " + normalizationOptions[2]
            + " for absval normalization method.");
      }
      break;
    case "maxabsval":
      normalizationOptions[0] = 2;
      normalizationOptions[1] = Double.parseDouble(dummyA[1]);
      if (normalizationOptions[1] <= 0) {
        throw new RuntimeException(
            "Value for the maxabsval normalization method must be positive.");
      }
      break;
    case "minabsval":
      normalizationOptions[0] = 3;
      normalizationOptions[1] = Double.parseDouble(dummyA[1]);
      if (normalizationOptions[1] <= 0) {
        throw new RuntimeException(
            "Value for the minabsval normalization method must be positive.");
      }
      break;
    case "LNorm":
      normalizationOptions[0] = 4;
      normalizationOptions[1] = Double.parseDouble(dummyA[1]);
      normalizationOptions[2] = Double.parseDouble(dummyA[2]);
      if (normalizationOptions[1] <= 0 || normalizationOptions[2] <= 0) {
        throw new RuntimeException(
            "Both values for the LNorm normalization method must be positive.");
      }
      break;
    default:
      throw new RuntimeException("Unrecognized normalization method " + dummyA[0] + "; "
          + "must be one of none, absval, maxabsval, and LNorm.");
    }

    inFile_init.close();
  } // processParamFile()

  private void processDocInfo() {
    // sets numDocuments and docOfSentence[]
    int[] docOfSentence = new int[numSentences];

    if (docInfoFileName == null) {
      for (int i = 0; i < numSentences; ++i)
        docOfSentence[i] = 0;
      numDocuments = 1;
    } else {

      try {

        // 4 possible formats:
        // 1) List of numbers, one per document, indicating # sentences in each document.
        // 2) List of "docName size" pairs, one per document, indicating name of document and #
        // sentences.
        // 3) List of docName's, one per sentence, indicating which doument each sentence belongs
        // to.
        // 4) List of docName_number's, one per sentence, indicating which doument each sentence
        // belongs to,
        // and its order in that document. (can also use '-' instead of '_')

        int docInfoSize = new ExistingUTF8EncodedTextFile(docInfoFileName).getNumberOfNonEmptyLines();

        if (docInfoSize < numSentences) { // format #1 or #2
          numDocuments = docInfoSize;
          int i = 0;

          BufferedReader inFile = new BufferedReader(new FileReader(docInfoFileName));
          String line = inFile.readLine();
          boolean format1 = (!(line.contains(" ")));

          for (int doc = 0; doc < numDocuments; ++doc) {

            if (doc != 0)
              line = inFile.readLine();

            int docSize = 0;
            if (format1) {
              docSize = Integer.parseInt(line);
            } else {
              docSize = Integer.parseInt(line.split("\\s+")[1]);
            }

            for (int i2 = 1; i2 <= docSize; ++i2) {
              docOfSentence[i] = doc;
              ++i;
            }

          }

          // now i == numSentences

          inFile.close();

        } else if (docInfoSize == numSentences) { // format #3 or #4

          boolean format3 = false;

          HashSet<String> seenStrings = new HashSet<>();
          BufferedReader inFile = new BufferedReader(new FileReader(docInfoFileName));
          for (int i = 0; i < numSentences; ++i) {
            // set format3 = true if a duplicate is found
            String line = inFile.readLine();
            if (seenStrings.contains(line))
              format3 = true;
            seenStrings.add(line);
          }

          inFile.close();

          HashSet<String> seenDocNames = new HashSet<>();
          HashMap<String, Integer> docOrder = new HashMap<>();
          // maps a document name to the order (0-indexed) in which it was seen

          inFile = new BufferedReader(new FileReader(docInfoFileName));
          for (int i = 0; i < numSentences; ++i) {
            String line = inFile.readLine();

            String docName = "";
            if (format3) {
              docName = line;
            } else {
              int sep_i = Math.max(line.lastIndexOf('_'), line.lastIndexOf('-'));
              docName = line.substring(0, sep_i);
            }

            if (!seenDocNames.contains(docName)) {
              seenDocNames.add(docName);
              docOrder.put(docName, seenDocNames.size() - 1);
            }

            int docOrder_i = docOrder.get(docName);

            docOfSentence[i] = docOrder_i;

          }

          inFile.close();

          numDocuments = seenDocNames.size();

        } else { // badly formatted

        }

      } catch (IOException e) {
        throw new RuntimeException(e);
      }
    }

  }

  private boolean copyFile(String origFileName, String newFileName) {
    try {
      File inputFile = new File(origFileName);
      File outputFile = new File(newFileName);

      InputStream in = new FileInputStream(inputFile);
      OutputStream out = new FileOutputStream(outputFile);

      byte[] buffer = new byte[1024];
      int len;
      while ((len = in.read(buffer)) > 0) {
        out.write(buffer, 0, len);
      }
      in.close();
      out.close();

      /*
       * InputStream inStream = new FileInputStream(new File(origFileName)); BufferedReader inFile =
       * new BufferedReader(new InputStreamReader(inStream, "utf8"));
       *
       * FileOutputStream outStream = new FileOutputStream(newFileName, false); OutputStreamWriter
       * outStreamWriter = new OutputStreamWriter(outStream, "utf8"); BufferedWriter outFile = new
       * BufferedWriter(outStreamWriter);
       *
       * String line; while(inFile.ready()) { line = inFile.readLine(); writeLine(line, outFile); }
       *
       * inFile.close(); outFile.close();
       */
      return true;
    } catch (IOException e) {
      LOG.error(e.getMessage(), e);
      return false;
    }
  }

  private void renameFile(String origFileName, String newFileName) {
    if (fileExists(origFileName)) {
      deleteFile(newFileName);
      File oldFile = new File(origFileName);
      File newFile = new File(newFileName);
      if (!oldFile.renameTo(newFile)) {
        println("Warning: attempt to rename " + origFileName + " to " + newFileName
            + " was unsuccessful!", 1);
      }
    } else {
      println("Warning: file " + origFileName + " does not exist! (in PROCore.renameFile)", 1);
    }
  }

  private void deleteFile(String fileName) {
    if (fileExists(fileName)) {
      File fd = new File(fileName);
      if (!fd.delete()) {
        println("Warning: attempt to delete " + fileName + " was unsuccessful!", 1);
      }
    }
  }

  private void writeLine(String line, BufferedWriter writer) throws IOException {
    writer.write(line, 0, line.length());
    writer.newLine();
    writer.flush();
  }

  // need to re-write to handle different forms of lambda
  public void finish() {
    if (myDecoder != null) {
      myDecoder.cleanUp();
    }

    // create config file with final values
    createConfigFile(lambda, decoderConfigFileName + ".PRO.final", decoderConfigFileName
        + ".PRO.orig");

    // delete current decoder config file and decoder output
    deleteFile(decoderConfigFileName);
    deleteFile(decoderOutFileName);

    // restore original name for config file (name was changed
    // in initialize() so it doesn't get overwritten)
    renameFile(decoderConfigFileName + ".PRO.orig", decoderConfigFileName);

    if (finalLambdaFileName != null) {
      try {
        PrintWriter outFile_lambdas = new PrintWriter(finalLambdaFileName);
        for (int c = 1; c <= numParams; ++c) {
          outFile_lambdas.println(Vocabulary.word(c) + " ||| " + lambda.get(c));
        }
        outFile_lambdas.close();

      } catch (IOException e) {
        throw new RuntimeException(e);
      }
    }

  }

  private String[] cfgFileToArgsArray(String fileName) {
    checkFile(fileName);

    Vector<String> argsVector = new Vector<>();

    try (BufferedReader inFile = new BufferedReader(new FileReader(fileName))) {
      String line, origLine;
      do {
        line = inFile.readLine();
        origLine = line; // for error reporting purposes

        if (line != null && line.length() > 0 && line.charAt(0) != '#') {

          if (line.contains("#")) { // discard comment
            line = line.substring(0, line.indexOf("#"));
          }

          line = line.trim();

          // now line should look like "-xxx XXX"

          /*
           * OBSOLETE MODIFICATION //SPECIAL HANDLING FOR PRO CLASSIFIER PARAMETERS String[] paramA
           * = line.split("\\s+");
           *
           * if( paramA[0].equals("-classifierParams") ) { String classifierParam = ""; for(int p=1;
           * p<=paramA.length-1; p++) classifierParam += paramA[p]+" ";
           *
           * if(paramA.length>=2) { String[] tmpParamA = new String[2]; tmpParamA[0] = paramA[0];
           * tmpParamA[1] = classifierParam; paramA = tmpParamA; } else {
           * println("Malformed line in config file:"); println(origLine); System.exit(70); } }//END
           * MODIFICATION
           */

          // CMU MODIFICATION(FROM METEOR FOR ZMERT)
          // Parse args
          ArrayList<String> argList = new ArrayList<>();
          StringBuilder arg = new StringBuilder();
          boolean quoted = false;
          for (int i = 0; i < line.length(); i++) {
            if (Character.isWhitespace(line.charAt(i))) {
              if (quoted)
                arg.append(line.charAt(i));
              else if (arg.length() > 0) {
                argList.add(arg.toString());
                arg = new StringBuilder();
              }
            } else if (line.charAt(i) == '\'') {
              if (quoted) {
                argList.add(arg.toString());
                arg = new StringBuilder();
              }
              quoted = !quoted;
            } else
              arg.append(line.charAt(i));
          }
          if (arg.length() > 0)
            argList.add(arg.toString());
          // Create paramA
          String[] paramA = new String[argList.size()];
          for (int i = 0; i < paramA.length; paramA[i] = argList.get(i++))
            ;
          // END CMU MODIFICATION

          if (paramA.length == 2 && paramA[0].charAt(0) == '-') {
            argsVector.add(paramA[0]);
            argsVector.add(paramA[1]);
          } else if (paramA.length > 2 && (paramA[0].equals("-m") || paramA[0].equals("-docSet"))) {
            // -m (metricName), -docSet are allowed to have extra optinos
            Collections.addAll(argsVector, paramA);
          } else {
            throw new RuntimeException("Malformed line in config file:" + origLine);
          }

        }
      } while (line != null);
    } catch (FileNotFoundException e) {
      println("PRO configuration file " + fileName + " was not found!");
      throw new RuntimeException(e);
    } catch (IOException e) {
      throw new RuntimeException(e);
    }

    String[] argsArray = new String[argsVector.size()];

    for (int i = 0; i < argsVector.size(); ++i) {
      argsArray[i] = argsVector.elementAt(i);
    }

    return argsArray;
  }

  private void processArgsArray(String[] args) {
    processArgsArray(args, true);
  }

  private void processArgsArray(String[] args, boolean firstTime) {
    /* set default values */
    // Relevant files
    String dirPrefix = null;
    String sourceFileName = null;
    refFileName = "reference.txt";
    refsPerSen = 1;
    textNormMethod = 1;
    paramsFileName = "params.txt";
    docInfoFileName = null;
    finalLambdaFileName = null;
    // MERT specs
    metricName = "BLEU";
    metricName_display = metricName;
    metricOptions = new String[2];
    metricOptions[0] = "4";
    metricOptions[1] = "closest";
    docSubsetInfo = new int[7];
    docSubsetInfo[0] = 0;
    maxMERTIterations = 20;
    prevMERTIterations = 20;
    minMERTIterations = 5;
    stopMinIts = 3;
    stopSigValue = -1;
    //
    // /* possibly other early stopping criteria here */
    //
    int numOptThreads = 1;
    saveInterFiles = 3;
    compressFiles = 0;
    oneModificationPerIteration = false;
    randInit = false;
    seed = System.currentTimeMillis();
    // useDisk = 2;
    // Decoder specs
    decoderCommandFileName = null;
    passIterationToDecoder = false;
    decoderOutFileName = "output.nbest";
    validDecoderExitValue = 0;
    decoderConfigFileName = "dec_cfg.txt";
    sizeOfNBest = 100;
    fakeFileNameTemplate = null;
    fakeFileNamePrefix = null;
    fakeFileNameSuffix = null;
    // Output specs
    verbosity = 1;
    decVerbosity = 0;

    int i = 0;

    while (i < args.length) {
      String option = args[i];
      // Relevant files
      switch (option) {
      case "-dir":
        dirPrefix = args[i + 1];
        break;
      case "-s":
        sourceFileName = args[i + 1];
        break;
      case "-r":
        refFileName = args[i + 1];
        break;
      case "-rps":
        refsPerSen = Integer.parseInt(args[i + 1]);
        if (refsPerSen < 1) {
          throw new RuntimeException("refsPerSen must be positive.");
        }
        break;
      case "-txtNrm":
        textNormMethod = Integer.parseInt(args[i + 1]);
        if (textNormMethod < 0 || textNormMethod > 4) {
          throw new RuntimeException("textNormMethod should be between 0 and 4");
        }
        break;
      case "-p":
        paramsFileName = args[i + 1];
        break;
      case "-docInfo":
        docInfoFileName = args[i + 1];
        break;
      case "-fin":
        finalLambdaFileName = args[i + 1];
        // MERT specs
        break;
      case "-m":
        metricName = args[i + 1];
        metricName_display = metricName;
        if (EvaluationMetric.knownMetricName(metricName)) {
          int optionCount = EvaluationMetric.metricOptionCount(metricName);
          metricOptions = new String[optionCount];
          for (int opt = 0; opt < optionCount; ++opt) {
            metricOptions[opt] = args[i + opt + 2];
          }
          i += optionCount;
        } else {
          throw new RuntimeException("Unknown metric name " + metricName + ".");
        }
        break;
      case "-docSet":
        String method = args[i + 1];

        if (method.equals("all")) {
          docSubsetInfo[0] = 0;
          i += 0;
        } else if (method.equals("bottom")) {
          String a = args[i + 2];
          if (a.endsWith("d")) {
            docSubsetInfo[0] = 1;
            a = a.substring(0, a.indexOf("d"));
          } else {
            docSubsetInfo[0] = 2;
            a = a.substring(0, a.indexOf("%"));
          }
          docSubsetInfo[5] = Integer.parseInt(a);
          i += 1;
        } else if (method.equals("top")) {
          String a = args[i + 2];
          if (a.endsWith("d")) {
            docSubsetInfo[0] = 3;
            a = a.substring(0, a.indexOf("d"));
          } else {
            docSubsetInfo[0] = 4;
            a = a.substring(0, a.indexOf("%"));
          }
          docSubsetInfo[5] = Integer.parseInt(a);
          i += 1;
        } else if (method.equals("window")) {
          String a1 = args[i + 2];
          a1 = a1.substring(0, a1.indexOf("d")); // size of window
          String a2 = args[i + 4];
          if (a2.indexOf("p") > 0) {
            docSubsetInfo[0] = 5;
            a2 = a2.substring(0, a2.indexOf("p"));
          } else {
            docSubsetInfo[0] = 6;
            a2 = a2.substring(0, a2.indexOf("r"));
          }
          docSubsetInfo[5] = Integer.parseInt(a1);
          docSubsetInfo[6] = Integer.parseInt(a2);
          i += 3;
        } else {
          throw new RuntimeException("Unknown docSet method " + method + ".");
        }
        break;
      case "-maxIt":
        maxMERTIterations = Integer.parseInt(args[i + 1]);
        if (maxMERTIterations < 1) {
          throw new RuntimeException("maxMERTIts must be positive.");
        }
        break;
      case "-minIt":
        minMERTIterations = Integer.parseInt(args[i + 1]);
        if (minMERTIterations < 1) {
          throw new RuntimeException("minMERTIts must be positive.");
        }
        break;
      case "-prevIt":
        prevMERTIterations = Integer.parseInt(args[i + 1]);
        if (prevMERTIterations < 0) {
          throw new RuntimeException("prevMERTIts must be non-negative.");
        }
        break;
      case "-stopIt":
        stopMinIts = Integer.parseInt(args[i + 1]);
        if (stopMinIts < 1) {
          throw new RuntimeException("stopMinIts must be positive.");
        }
        break;
      case "-stopSig":
        stopSigValue = Double.parseDouble(args[i + 1]);
        break;
      //
      // /* possibly other early stopping criteria here */
      //
      case "-thrCnt":
        numOptThreads = Integer.parseInt(args[i + 1]);
        if (numOptThreads < 1) {
          throw new RuntimeException("threadCount must be positive.");
        }
        break;
      case "-save":
        saveInterFiles = Integer.parseInt(args[i + 1]);
        if (saveInterFiles < 0 || saveInterFiles > 3) {
          throw new RuntimeException("save should be between 0 and 3");
        }
        break;
      case "-compress":
        compressFiles = Integer.parseInt(args[i + 1]);
        if (compressFiles < 0 || compressFiles > 1) {
          throw new RuntimeException("compressFiles should be either 0 or 1");
        }
        break;
      case "-opi":
        int opi = Integer.parseInt(args[i + 1]);
        if (opi == 1) {
          oneModificationPerIteration = true;
        } else if (opi == 0) {
          oneModificationPerIteration = false;
        } else {
          throw new RuntimeException("oncePerIt must be either 0 or 1.");
        }
        break;
      case "-rand":
        int rand = Integer.parseInt(args[i + 1]);
        if (rand == 1) {
          randInit = true;
        } else if (rand == 0) {
          randInit = false;
        } else {
          throw new RuntimeException("randInit must be either 0 or 1.");
        }
        break;
      case "-seed":
        if (args[i + 1].equals("time")) {
          seed = System.currentTimeMillis();
        } else {
          seed = Long.parseLong(args[i + 1]);
        }
        break;
      /*
       * else if (option.equals("-ud")) { useDisk = Integer.parseInt(args[i+1]); if (useDisk < 0 ||
       * useDisk > 2) { println("useDisk should be between 0 and 2"); System.exit(10); } }
       */

      // for pro:
      // classification algorithm class path
      case "-classifierClass":
        classifierAlg = args[i + 1];
        break;
      // params for the specified classifier
      case "-classifierParams":
        classifierParams = args[i + 1].split("\\s+");
        break;
      // tau: num of randomly generated candidates
      case "-Tau":
        Tau = Integer.parseInt(args[i + 1]);
        break;
      // xi: top-xi candidates to be accepted
      case "-Xi":
        Xi = Integer.parseInt(args[i + 1]);
        break;
      // return the best weight during tuning or not
      case "-returnBest":
        int retBest = Integer.parseInt(args[i + 1]);
        if (retBest == 1)
          returnBest = true;
        else if (retBest == 0)
          returnBest = false;
        else {
          throw new RuntimeException("-returnBest must be either 0 or 1.");
        }
        break;
      // interpolation coefficient between current & previous weights
      case "-interCoef":
        interCoef = Double.parseDouble(args[i + 1]);
        break;
      // metric(eg. bleu) diff threshold(to select sampled candidates)
      case "-metricDiff":
        metricDiff = Double.parseDouble(args[i + 1]);
        break;

      // Decoder specs
      case "-cmd":
        decoderCommandFileName = args[i + 1];
        break;
      case "-passIt":
        int val = Integer.parseInt(args[i + 1]);
        if (val < 0 || val > 1) {
          throw new RuntimeException("passIterationToDecoder should be either 0 or 1");
        }
        passIterationToDecoder = (val == 1);
        break;
      case "-decOut":
        decoderOutFileName = args[i + 1];
        break;
      case "-decExit":
        validDecoderExitValue = Integer.parseInt(args[i + 1]);
        break;
      case "-dcfg":
        decoderConfigFileName = args[i + 1];
        break;
      case "-N":
        sizeOfNBest = Integer.parseInt(args[i + 1]);
        if (sizeOfNBest < 1) {
          throw new RuntimeException("N must be positive.");
        }
        break;
      // Output specs
      case "-v":
        verbosity = Integer.parseInt(args[i + 1]);
        if (verbosity < 0 || verbosity > 4) {
          throw new RuntimeException("verbosity should be between 0 and 4");
        }
        break;
      case "-decV":
        decVerbosity = Integer.parseInt(args[i + 1]);
        if (decVerbosity < 0 || decVerbosity > 1) {
          throw new RuntimeException("decVerbosity should be either 0 or 1");
        }
        break;
      case "-fake":
        fakeFileNameTemplate = args[i + 1];
        int QM_i = fakeFileNameTemplate.indexOf("?");
        if (QM_i <= 0) {
          throw new RuntimeException(
              "fakeFileNameTemplate must contain '?' to indicate position of iteration number");
        }
        fakeFileNamePrefix = fakeFileNameTemplate.substring(0, QM_i);
        fakeFileNameSuffix = fakeFileNameTemplate.substring(QM_i + 1);
        break;
      default:
        throw new RuntimeException("Unknown option " + option);
      }

      i += 2;

    } // while (i)

    if (maxMERTIterations < minMERTIterations) {

      if (firstTime)
        println("Warning: maxMERTIts is smaller than minMERTIts; " + "decreasing minMERTIts from "
            + minMERTIterations + " to maxMERTIts " + "(i.e. " + maxMERTIterations + ").", 1);

      minMERTIterations = maxMERTIterations;
    }

    if (dirPrefix != null) { // append dirPrefix to file names
      refFileName = fullPath(dirPrefix, refFileName);
      decoderOutFileName = fullPath(dirPrefix, decoderOutFileName);
      paramsFileName = fullPath(dirPrefix, paramsFileName);
      decoderConfigFileName = fullPath(dirPrefix, decoderConfigFileName);

      if (sourceFileName != null) {
        sourceFileName = fullPath(dirPrefix, sourceFileName);
      }
      if (docInfoFileName != null) {
        docInfoFileName = fullPath(dirPrefix, docInfoFileName);
      }
      if (finalLambdaFileName != null) {
        finalLambdaFileName = fullPath(dirPrefix, finalLambdaFileName);
      }
      if (decoderCommandFileName != null) {
        decoderCommandFileName = fullPath(dirPrefix, decoderCommandFileName);
      }
      if (fakeFileNamePrefix != null) {
        fakeFileNamePrefix = fullPath(dirPrefix, fakeFileNamePrefix);
      }
    }

    // TODO: make this an argument
    // TODO: also use this for the state file? could be tricky, since that file is created by
    // ZMERT.java
    // TODO: change name from tmpDirPrefix to tmpFilePrefix?
    int k = decoderOutFileName.lastIndexOf("/");
    if (k >= 0) {
      tmpDirPrefix = decoderOutFileName.substring(0, k + 1) + "PRO.";
    } else {
      tmpDirPrefix = "PRO.";
    }
    println("tmpDirPrefix: " + tmpDirPrefix);

    checkFile(paramsFileName);
    checkFile(decoderConfigFileName);

    boolean canRunCommand = fileExists(decoderCommandFileName);
    if (decoderCommandFileName != null && !canRunCommand) {
      // i.e. a decoder command file was specified, but it was not found
      if (firstTime)
        println("Warning: specified decoder command file " + decoderCommandFileName
            + " was not found.", 1);
    }
    boolean canRunJoshua = fileExists(sourceFileName);
    if (sourceFileName != null && !canRunJoshua) {
      // i.e. a source file was specified, but it was not found
      if (firstTime)
        println("Warning: specified source file " + sourceFileName + " was not found.", 1);
    }
    boolean canRunFake = (fakeFileNameTemplate != null);

    if (!canRunCommand && !canRunJoshua) { // can only run fake decoder

      if (!canRunFake) {
        String msg = "PRO cannot decode; must provide one of: command file (for external decoder),"
            + " source file (for Joshua decoder), or prefix for existing output files "
            + "(for fake decoder).";
        throw new RuntimeException(msg);
      }

      int lastGoodIt = 0;
      for (int it = 1; it <= maxMERTIterations; ++it) {
        if (fileExists(fakeFileNamePrefix + it + fakeFileNameSuffix)) {
          lastGoodIt = it;
        } else {
          break; // from for (it) loop
        }
      }

      if (lastGoodIt == 0) {
        throw new RuntimeException("Fake decoder cannot find first output file "
            + (fakeFileNamePrefix + 1 + fakeFileNameSuffix));
      } else if (lastGoodIt < maxMERTIterations) {
        if (firstTime)
          println("Warning: can only run fake decoder; existing output files "
              + "are only available for the first " + lastGoodIt + " iteration(s).", 1);
      }

    }

    if (refsPerSen > 1) {
      // the provided refFileName might be a prefix
      File dummy = new File(refFileName);
      if (!dummy.exists()) {
        refFileName = createUnifiedRefFile(refFileName, refsPerSen);
      }
    } else {
      checkFile(refFileName);
    }

    if (firstTime) {
      println("Processed the following args array:", 1);
      print("  ", 1);
      for (i = 0; i < args.length; ++i) {
        print(args[i] + " ", 1);
      }
      println("", 1);
      println("", 1);
    }

  } // processArgs(String[] args)

  private void set_docSubsetInfo(int[] info) {

    /*
     * 1: -docSet bottom 8d 2: -docSet bottom 25% the bottom ceil(0.20*numDocs) documents 3: -docSet
     * top 8d 4: -docSet top 25% the top ceil(0.20*numDocs) documents
     *
     * 5: -docSet window 11d around 90percentile 11 docs centered around 80th percentile (complain
     * if not enough docs; don't adjust) 6: -docSet window 11d around 40rank 11 docs centered around
     * doc ranked 50 (complain if not enough docs; don't adjust)
     *
     *
     * [0]: method (0-6) [1]: first (1-indexed) [2]: last (1-indexed) [3]: size [4]: center [5]:
     * arg1 (-1 for method 0) [6]: arg2 (-1 for methods 0-4)
     */
    if (info[0] == 0) { // all
      info[1] = 1;
      info[2] = numDocuments;
      info[3] = numDocuments;
      info[4] = (info[1] + info[2]) / 2;
    }
    if (info[0] == 1) { // bottom d
      info[3] = info[5];
      info[2] = numDocuments;
      info[1] = numDocuments - info[3] + 1;
      info[4] = (info[1] + info[2]) / 2;
    }
    if (info[0] == 2) { // bottom p
      info[3] = (int) (Math.ceil((info[5] / 100.0) * numDocuments));
      info[2] = numDocuments;
      info[1] = numDocuments - info[3] + 1;
      info[4] = (info[1] + info[2]) / 2;
    }
    if (info[0] == 3) { // top d
      info[3] = info[5];
      info[1] = 1;
      info[2] = info[3];
      info[4] = (info[1] + info[2]) / 2;
    }
    if (info[0] == 4) { // top p
      info[3] = (int) (Math.ceil((info[5] / 100.0) * numDocuments));
      info[1] = 1;
      info[2] = info[3];
      info[4] = (info[1] + info[2]) / 2;
    }
    if (info[0] == 5) { // window around percentile
      info[3] = info[5];
      info[4] = (int) (Math.floor((info[6] / 100.0) * numDocuments));
      info[1] = info[4] - ((info[3] - 1) / 2);
      info[2] = info[4] + ((info[3] - 1) / 2);
    }
    if (info[0] == 6) { // window around rank
      info[3] = info[5];
      info[4] = info[6];
      info[1] = info[4] - ((info[3] - 1) / 2);
      info[2] = info[4] + ((info[3] - 1) / 2);
    }

  }

  private void checkFile(String fileName) {
    if (!fileExists(fileName)) {
      throw new RuntimeException("The file " + fileName + " was not found!");
    }
  }

  private boolean fileExists(String fileName) {
    if (fileName == null)
      return false;
    File checker = new File(fileName);
    return checker.exists();
  }

  private void gzipFile(String inputFileName) {
    gzipFile(inputFileName, inputFileName + ".gz");
  }

  private void gzipFile(String inputFileName, String gzippedFileName) {
    // NOTE: this will delete the original file

    try {
      FileInputStream in = new FileInputStream(inputFileName);
      GZIPOutputStream out = new GZIPOutputStream(new FileOutputStream(gzippedFileName));

      byte[] buffer = new byte[4096];
      int len;
      while ((len = in.read(buffer)) > 0) {
        out.write(buffer, 0, len);
      }

      in.close();
      out.finish();
      out.close();

      deleteFile(inputFileName);

    } catch (IOException e) {
      throw new RuntimeException(e);
    }
  }

  @SuppressWarnings("unused")
  private void gunzipFile(String gzippedFileName) {
    if (gzippedFileName.endsWith(".gz")) {
      gunzipFile(gzippedFileName, gzippedFileName.substring(0, gzippedFileName.length() - 3));
    } else {
      gunzipFile(gzippedFileName, gzippedFileName + ".dec");
    }
  }

  private void gunzipFile(String gzippedFileName, String outputFileName) {
    // NOTE: this will delete the original file

    try {
      GZIPInputStream in = new GZIPInputStream(new FileInputStream(gzippedFileName));
      FileOutputStream out = new FileOutputStream(outputFileName);

      byte[] buffer = new byte[4096];
      int len;
      while ((len = in.read(buffer)) > 0) {
        out.write(buffer, 0, len);
      }

      in.close();
      out.close();

      deleteFile(gzippedFileName);

    } catch (IOException e) {
      throw new RuntimeException(e);
    }
  }

  private String createUnifiedRefFile(String prefix, int numFiles) {
    if (numFiles < 2) {
      println("Warning: createUnifiedRefFile called with numFiles = " + numFiles + "; "
          + "doing nothing.", 1);
      return prefix;
    } else {
      File checker;
      checker = new File(prefix + "1");

      if (!checker.exists()) {
        checker = new File(prefix + ".1");
        if (!checker.exists()) {
          throw new RuntimeException("Can't find reference files.");
        } else {
          prefix = prefix + ".";
        }
      }

      String outFileName;
      if (prefix.endsWith(".")) {
        outFileName = prefix + "all";
      } else {
        outFileName = prefix + ".all";
      }

      try (PrintWriter outFile = new PrintWriter(outFileName)) {
        BufferedReader[] inFile = new BufferedReader[numFiles];

        int nextIndex;
        checker = new File(prefix + "0");
        if (checker.exists()) {
          nextIndex = 0;
        } else {
          nextIndex = 1;
        }
        int lineCount = new ExistingUTF8EncodedTextFile(prefix + nextIndex).getNumberOfLines();

        for (int r = 0; r < numFiles; ++r) {
          if (new ExistingUTF8EncodedTextFile(prefix + nextIndex).getNumberOfLines() != lineCount) {
            throw new RuntimeException("Line count mismatch in " + (prefix + nextIndex) + ".");
          }
          InputStream inStream = new FileInputStream(new File(prefix + nextIndex));
          inFile[r] = new BufferedReader(new InputStreamReader(inStream, StandardCharsets.UTF_8));
          ++nextIndex;
        }

        String line;

        for (int i = 0; i < lineCount; ++i) {
          for (int r = 0; r < numFiles; ++r) {
            line = inFile[r].readLine();
            outFile.println(line);
          }
        }

        for (int r = 0; r < numFiles; ++r) {
          inFile[r].close();
        }
      } catch (IOException e) {
        throw new RuntimeException(e);
      }

      return outFileName;

    }

  } // createUnifiedRefFile(String prefix, int numFiles)

  private String normalize(String str, int normMethod) {
    if (normMethod == 0)
      return str;

    // replace HTML/SGML
    str = str.replaceAll("&quot;", "\"");
    str = str.replaceAll("&amp;", "&");
    str = str.replaceAll("&lt;", "<");
    str = str.replaceAll("&gt;", ">");
    str = str.replaceAll("&apos;", "'");

    // split on these characters:
    // ! " # $ % & ( ) * + / : ; < = > ? @ [ \ ] ^ _ ` { | } ~
    // i.e. ASCII 33-126, except alphanumeric, and except "," "-" "." "'"

    // ! "# $%& ( ) * +/:;<=> ?@ [ \ ] ^_` { | }~
    String split_on = "!\"#\\$%&\\(\\)\\*\\+/:;<=>\\?@\\[\\\\\\]\\^_`\\{\\|\\}~";

    // println("split_on: " + split_on);

    for (int k = 0; k < split_on.length(); ++k) {
      // for each split character, reprocess the string
      String regex = "" + split_on.charAt(k);
      if (regex.equals("\\")) {
        ++k;
        regex += split_on.charAt(k);
      }
      str = str.replaceAll(regex, " " + regex + " ");
    }

    // split on "." and "," and "-", conditioned on proper context

    str = " " + str + " ";
    str = str.replaceAll("\\s+", " ");

    TreeSet<Integer> splitIndices = new TreeSet<>();

    for (int i = 0; i < str.length(); ++i) {
      char ch = str.charAt(i);
      if (ch == '.' || ch == ',') {
        // split if either of the previous or next characters is a non-digit
        char prev_ch = str.charAt(i - 1);
        char next_ch = str.charAt(i + 1);
        if (prev_ch < '0' || prev_ch > '9' || next_ch < '0' || next_ch > '9') {
          splitIndices.add(i);
        }
      } else if (ch == '-') {
        // split if preceded by a digit
        char prev_ch = str.charAt(i - 1);
        if (prev_ch >= '0' && prev_ch <= '9') {
          splitIndices.add(i);
        }
      }
    }

    String str0 = str;
    str = "";

    for (int i = 0; i < str0.length(); ++i) {
      if (splitIndices.contains(i)) {
        str += " " + str0.charAt(i) + " ";
      } else {
        str += str0.charAt(i);
      }
    }

    // rejoin i'm, we're, *'s, won't, don't, etc

    str = " " + str + " ";
    str = str.replaceAll("\\s+", " ");

    str = str.replaceAll(" i 'm ", " i'm ");
    str = str.replaceAll(" we 're ", " we're ");
    str = str.replaceAll(" 's ", "'s ");
    str = str.replaceAll(" 've ", "'ve ");
    str = str.replaceAll(" 'll ", "'ll ");
    str = str.replaceAll(" 'd ", "'d ");
    str = str.replaceAll(" n't ", "n't ");

    // remove spaces around dashes
    if (normMethod == 2 || normMethod == 4) {

      TreeSet<Integer> skipIndices = new TreeSet<>();
      str = " " + str + " ";

      for (int i = 0; i < str.length(); ++i) {
        char ch = str.charAt(i);
        if (ch == '-') {
          // rejoin if surrounded by spaces, and then letters
          if (str.charAt(i - 1) == ' ' && str.charAt(i + 1) == ' ') {
            if (Character.isLetter(str.charAt(i - 2)) && Character.isLetter(str.charAt(i + 2))) {
              skipIndices.add(i - 1);
              skipIndices.add(i + 1);
            }
          }
        }
      }

      str0 = str;
      str = "";

      for (int i = 0; i < str0.length(); ++i) {
        if (!skipIndices.contains(i)) {
          str += str0.charAt(i);
        }
      }
    }

    // drop non-ASCII characters
    if (normMethod == 3 || normMethod == 4) {

      str0 = str;
      str = "";

      for (int i = 0; i < str0.length(); ++i) {
        char ch = str0.charAt(i);
        if (ch <= 127) { // i.e. if ASCII
          str += ch;
        }
      }
    }

    str = str.replaceAll("\\s+", " ");

    str = str.trim();

    return str;
  }

  private String fullPath(String dir, String fileName) {
    File dummyFile = new File(dir, fileName);
    return dummyFile.getAbsolutePath();
  }

  private void println(Object obj, int priority) {
    if (priority <= verbosity)
      println(obj);
  }

  private void print(Object obj, int priority) {
    if (priority <= verbosity)
      print(obj);
  }

  private void println(Object obj) {
    System.out.println(obj);
  }

  private void print(Object obj) {
    System.out.print(obj);
  }

  private ArrayList<Double> randomLambda() {
<<<<<<< HEAD
    ArrayList<Double> retLambda = new ArrayList<>(1 + numParams);

=======
    ArrayList<Double> retLambda = new ArrayList<Double>(1 + numParams);
    // dummy value
    retLambda.add(0, -1.0);
>>>>>>> 0f5d4cab
    for (int c = 1; c <= numParams; ++c) {
      if (isOptimizable[c]) {
        double randVal = randGen.nextDouble(); // number in [0.0,1.0]
        randVal = randVal * (maxRandValue[c] - minRandValue[c]); // number in [0.0,max-min]
        randVal = minRandValue[c] + randVal; // number in [min,max]
        retLambda.add(c, randVal);
      } else {
        retLambda.add(c, defaultLambda[c]);
      }
    }

    return retLambda;
  }
}<|MERGE_RESOLUTION|>--- conflicted
+++ resolved
@@ -2849,14 +2849,9 @@
   }
 
   private ArrayList<Double> randomLambda() {
-<<<<<<< HEAD
-    ArrayList<Double> retLambda = new ArrayList<>(1 + numParams);
-
-=======
     ArrayList<Double> retLambda = new ArrayList<Double>(1 + numParams);
     // dummy value
     retLambda.add(0, -1.0);
->>>>>>> 0f5d4cab
     for (int c = 1; c <= numParams; ++c) {
       if (isOptimizable[c]) {
         double randVal = randGen.nextDouble(); // number in [0.0,1.0]
