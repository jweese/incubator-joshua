--- conflicted
+++ resolved
@@ -1330,15 +1330,6 @@
             + " consecutive iterations; exiting PRO.", 1);
         println("", 1);
 
-<<<<<<< HEAD
-        if (returnBest) {
-          for (int f = 1; f <= numParams; ++f)
-            lambda.set(f, bestLambda.get(f));
-        } else {
-          for (int f = 1; f <= numParams; ++f)
-            lambda.set(f, finalLambda[f]);
-        }
-=======
 	if ( returnBest ) {
 	    //note that numParams >= bestLamba.size()-1 here!
 	    for ( int f = 1; f <= bestLambda.size()-1; ++f )
@@ -1347,7 +1338,6 @@
 	    for ( int f = 1; f <= numParams; ++f )
 		lambda.set(f, finalLambda[f]);
 	}
->>>>>>> b966cd85
 
         break; // exit for (iteration) loop preemptively
       }
@@ -1357,15 +1347,6 @@
         println("Maximum number of PRO iterations reached; exiting PRO.", 1);
         println("", 1);
 
-<<<<<<< HEAD
-        if (returnBest) {
-          for (int f = 1; f <= numParams; ++f)
-            lambda.set(f, bestLambda.get(f));
-        } else {
-          for (int f = 1; f <= numParams; ++f)
-            lambda.set(f, finalLambda[f]);
-        }
-=======
 	if ( returnBest ) {
 	    //note that numParams >= bestLamba.size()-1 here! 
 	    for ( int f = 1; f <= bestLambda.size()-1; ++f )
@@ -1374,7 +1355,6 @@
 	    for ( int f = 1; f <= numParams; ++f )
 		lambda.set(f, finalLambda[f]);
 	}
->>>>>>> b966cd85
 
         break; // exit for (iteration) loop
       }
