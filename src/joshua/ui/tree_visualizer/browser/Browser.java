--- conflicted
+++ resolved
@@ -158,15 +158,12 @@
 
 		searchBox = new JTextField("search");
 		searchBox.getDocument().addDocumentListener(new SearchListener());
-<<<<<<< HEAD
-=======
 		searchBox.addActionListener(new ActionListener() {
 			public void actionPerformed(ActionEvent e) {
 				final int selectedIndex = oneBestList.getSelectedIndex();
 				Browser.search(selectedIndex < 0 ? 0 : selectedIndex + 1);
 			}
 		});
->>>>>>> eb34b88d
     oneBestList = new JList(new DefaultListModel());
     oneBestList.setFixedCellWidth(200);
     oneBestList.setSelectionMode(ListSelectionModel.SINGLE_SELECTION);
@@ -207,30 +204,6 @@
     return;
   }
 
-<<<<<<< HEAD
-	private static class SearchListener implements DocumentListener {
-
-		public void insertUpdate(DocumentEvent e) {
-			String query = searchBox.getText();
-			DefaultListModel oneBestListModel =
-				(DefaultListModel) oneBestList.getModel();
-			final int selectedIndex = oneBestList.getSelectedIndex();
-			int i = selectedIndex < 0 ? 0 : selectedIndex;
-			for (; i < oneBestListModel.getSize(); i++) {
-				String reference = (String) oneBestListModel.getElementAt(i);
-				if (reference.indexOf(query) != -1) {
-					// found the query
-					oneBestList.setSelectedIndex(i);
-					break;
-				}
-			}
-		}
-
-		public void removeUpdate(DocumentEvent e) {
-		}
-
-		public void changedUpdate(DocumentEvent e) {
-=======
 	private static void search(int fromIndex) {
 		final String query = searchBox.getText();
 		DefaultListModel oneBestListModel =
@@ -265,7 +238,6 @@
 
 		public void changedUpdate(DocumentEvent e) {
 			final String query = searchBox.getText();
->>>>>>> eb34b88d
 		}
 	}
 }