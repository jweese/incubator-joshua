--- conflicted
+++ resolved
@@ -10,8 +10,6 @@
 import java.io.IOException;
 import java.io.InputStream;
 import java.io.InputStreamReader;
-import java.io.ObjectInputStream;
-import java.io.ObjectOutputStream;
 import java.io.OutputStream;
 import java.io.OutputStreamWriter;
 import java.io.PrintWriter;
@@ -218,21 +216,12 @@
   private int oraSelectMode = 1;
   private int predSelectMode = 1;
   private int miraIter = 1;
-<<<<<<< HEAD
-  private double C = 0.01; // relaxation coefficient
-  private double R = 0.99; // corpus decay when pseudo corpus is used for bleu computation
-  // private double sentForScale = 0.15; //percentage of sentences for scale factor estimation
-  private double scoreRatio = 5.0; // sclale so that model_score/metric_score = scoreratio
-  private double prevMetricScore = 0; // final metric score of the previous iteration, used only
-                                      // when returnBest = true
-=======
   private int batchSize = 1;
   private double C = 0.01; //relaxation coefficient
   private double R = 0.99; //corpus decay when pseudo corpus is used for bleu computation
     //private double sentForScale = 0.15; //percentage of sentences for scale factor estimation
   private double scoreRatio = 5.0; //sclale so that model_score/metric_score = scoreratio
   private double prevMetricScore = 0; //final metric score of the previous iteration, used only when returnBest = true
->>>>>>> b4d135be
 
   private String dirPrefix; // where are all these files located?
   private String paramsFileName, docInfoFileName, finalLambdaFileName;
