--- conflicted
+++ resolved
@@ -1,22 +1,3 @@
-<<<<<<< HEAD
-0 ||| A ||| tm_pt_0=-1.000 tm_glue_0=1.000 lm_0=-3.040 OOVPenalty=0.000 WordPenalty=-1.303 SourcePath=0.000 ||| -2.737
-0 ||| a ||| tm_pt_0=0.000 tm_glue_0=1.000 lm_0=-100.681 OOVPenalty=-100.000 WordPenalty=-1.303 SourcePath=0.000 ||| -199.378
-1 ||| A X ||| tm_pt_0=-4.000 tm_glue_0=2.000 lm_0=-101.827 OOVPenalty=0.000 WordPenalty=-1.737 SourcePath=0.000 ||| -104.090
-1 ||| A x ||| tm_pt_0=-1.000 tm_glue_0=2.000 lm_0=-101.827 OOVPenalty=-100.000 WordPenalty=-1.737 SourcePath=0.000 ||| -201.090
-1 ||| a X ||| tm_pt_0=-3.000 tm_glue_0=2.000 lm_0=-200.681 OOVPenalty=-100.000 WordPenalty=-1.737 SourcePath=0.000 ||| -301.944
-1 ||| a x ||| tm_pt_0=0.000 tm_glue_0=2.000 lm_0=-200.681 OOVPenalty=-200.000 WordPenalty=-1.737 SourcePath=0.000 ||| -398.944
-2 ||| B ||| tm_pt_0=-2.000 tm_glue_0=1.000 lm_0=-100.681 OOVPenalty=0.000 WordPenalty=-1.303 SourcePath=0.000 ||| -101.378
-2 ||| b ||| tm_pt_0=0.000 tm_glue_0=1.000 lm_0=-100.681 OOVPenalty=-100.000 WordPenalty=-1.303 SourcePath=0.000 ||| -199.378
-3 ||| B X ||| tm_pt_0=-5.000 tm_glue_0=2.000 lm_0=-200.681 OOVPenalty=0.000 WordPenalty=-1.737 SourcePath=0.000 ||| -203.944
-3 ||| B x ||| tm_pt_0=-2.000 tm_glue_0=2.000 lm_0=-200.681 OOVPenalty=-100.000 WordPenalty=-1.737 SourcePath=0.000 ||| -300.944
-3 ||| b X ||| tm_pt_0=-3.000 tm_glue_0=2.000 lm_0=-200.681 OOVPenalty=-100.000 WordPenalty=-1.737 SourcePath=0.000 ||| -301.944
-3 ||| b x ||| tm_pt_0=0.000 tm_glue_0=2.000 lm_0=-200.681 OOVPenalty=-200.000 WordPenalty=-1.737 SourcePath=0.000 ||| -398.944
-4 ||| A X ||| tm_pt_0=-4.000 tm_glue_0=2.000 lm_0=-101.146 OOVPenalty=0.000 WordPenalty=-1.303 SourcePath=2.000 ||| -101.843
-4 ||| A x ||| tm_pt_0=-1.000 tm_glue_0=2.000 lm_0=-101.146 OOVPenalty=-100.000 WordPenalty=-1.303 SourcePath=2.000 ||| -198.843
-4 ||| B X ||| tm_pt_0=-5.000 tm_glue_0=2.000 lm_0=-200.000 OOVPenalty=0.000 WordPenalty=-1.303 SourcePath=2.000 ||| -201.697
-4 ||| B x ||| tm_pt_0=-2.000 tm_glue_0=2.000 lm_0=-200.000 OOVPenalty=-100.000 WordPenalty=-1.303 SourcePath=2.000 ||| -298.697
-4 ||| a X ||| tm_pt_0=-3.000 tm_glue_0=2.000 lm_0=-200.000 OOVPenalty=-100.000 WordPenalty=-1.303 SourcePath=2.000 ||| -299.697
-=======
 0 ||| A ||| lm_0=-3.040 tm_pt_0=-1.000 tm_glue_0=1.000 WordPenalty=-1.303 SourcePath=0.000 ||| -2.737
 0 ||| a ||| lm_0=-100.681 tm_pt_0=0.000 tm_glue_0=1.000 WordPenalty=-1.303 OOVPenalty=-100.000 SourcePath=0.000 ||| -199.378
 1 ||| A X ||| lm_0=-101.827 tm_pt_0=-4.000 tm_glue_0=2.000 WordPenalty=-1.737 SourcePath=0.000 ||| -104.090
@@ -33,5 +14,4 @@
 4 ||| A x ||| lm_0=-101.827 tm_pt_0=-1.000 tm_glue_0=2.000 WordPenalty=-1.737 OOVPenalty=-100.000 SourcePath=2.000 ||| -199.090
 4 ||| B X ||| lm_0=-200.681 tm_pt_0=-5.000 tm_glue_0=2.000 WordPenalty=-1.737 SourcePath=2.000 ||| -201.944
 4 ||| B x ||| lm_0=-200.681 tm_pt_0=-2.000 tm_glue_0=2.000 WordPenalty=-1.737 OOVPenalty=-100.000 SourcePath=2.000 ||| -298.944
-4 ||| b X ||| lm_0=-200.681 tm_pt_0=-3.000 tm_glue_0=2.000 WordPenalty=-1.737 OOVPenalty=-100.000 SourcePath=2.000 ||| -299.944
->>>>>>> 85c2eb68
+4 ||| b X ||| lm_0=-200.681 tm_pt_0=-3.000 tm_glue_0=2.000 WordPenalty=-1.737 OOVPenalty=-100.000 SourcePath=2.000 ||| -299.944