<?xml version="1.0"?>
<!-- Build file for Joshua. Last changed: $LastChangedDate$ -->
<project name="Joshua Machine Translation Toolkit" default="all" basedir="." xmlns:doxygen="antlib:org.doxygen.tools" xmlns:ivy="antlib:org.apache.ivy.ant">
  
  <!-- ~~~~~ Properties, Paths, etc ~~~~~~~~~~~~~~~~~~~~~~~~~~ -->
  
  <property environment="env" />
  
  <property name="src"    value="./src" />
  <property name="test"   value="./test" />
  <property name="build"  value="./bin" />
  <property name="lib"    value="./lib" />
  <property name="thraxlib"  value="./thrax/bin" />
  <property name="doc"    value="./doc" />
  <property name="pmd"    value="./pmd" />
  <property name="pmdOUT" value="${pmd}-output" />
  
  <!-- TODO: should these be made into 'path's instead of 'property's? -->
  <property name="testng" value="${lib}/testng-6.7.jar"/>
  <!-- <property name="bdb"    value="${lib}/je-3.2.23.jar"/> -->

  <property name="cli"    value="commons-cli-2.0-SNAPSHOT.jar"/>
  
  <path id="compile.all.classpath">
	<fileset dir="${lib}">
	  <include name="${cli}"/>
	  <!-- Jung uses a BSD-like license,
		   see ./lib/LICENSES/LICENSE-jung.txt -->
	  <include name="jung-api-2.0.jar"/>
	  <include name="jung-graph-impl-2.0.jar"/>
	  <include name="jung-algorithms-2.0.jar"/>
	  <include name="jung-visualization-2.0.jar"/>
	  <include name="collections-generic-4.01.jar"/>
	  <include name="berkeleylm.jar"/>
	  <include name="org.restlet-2.1.0.jar"/>
	</fileset>
	<fileset dir="${thraxlib}">
	  <include name="thrax.jar"/>
	</fileset>
  </path>
  
  <path id="pmd.classpath">
	<fileset dir="${lib}">
	  <!-- PMD uses a BSD-like license,
		   see ./lib/LICENSES/LICENSE-pmd.txt -->
	  <include name="pmd-4.2.5.jar"/>
	  <include name="jaxen-1.1.1.jar"/>
	  <include name="asm-3.1.jar "/>
	</fileset>
  </path>
  
  
  <!-- ~~~~~ Init build task ~~~~~~~~~~~~~~~~~~~~~~~~~~~~~~~~~ -->

  <!-- Create the build directory for compiled class files -->
  <target name="init" depends="set-joshua-home,resolve">
	<tstamp/>
	<mkdir dir="${build}"/>
	<mkdir dir="${lib}"/>
  </target>
  
  <!-- Check for environment variables -->
  <target name="set-joshua-home" unless="env.JOSHUA">
	<fail message="Please set the $JOSHUA environment variable." />
  </target>

  <target name="set-joshua-version" unless="env.JOSHUA_VERSION">
	<fail message="Please set the $JOSHUA_VERSION environment variable." />
  </target>
  
  <!-- Check for environment variables -->
  <target name="set-java-home" unless="env.JAVA_HOME">
	<fail message="Please set the $JAVA_HOME environment variable." />
	<!-- TODO: add suggestion to use /System/Library/Frameworks/JavaVM.framework/Home/ iff on OSX --> 
  </target>
  
  <target name="kenlm" depends="set-joshua-home">
	<exec executable="make">
	  <arg value="-j" />
	  <arg value="4" />
	  <arg value="-e" /> 
	  <arg value="libdir=${env.JOSHUA}/${lib}" />
	  <arg value="-C" />
	  <arg value="${src}/joshua/decoder/ff/lm/kenlm/" />
	</exec>
  </target>
  
  <target name="giza" depends="set-joshua-home">
	<exec executable="make">
	  <arg value="-j" />
	  <arg value="4" />
	  <arg value="-C" />
	  <arg value="scripts/training/giza-pp/" />
	  <arg value="all" />
	  <arg value="install" />
	</exec>
	<exec executable="make">
	  <arg value="-C" />
	  <arg value="scripts/training/symal/" />
	  <arg value="all" />
	</exec>
    <!-- 	  <exec executable="./configure" dir="scripts/training/MGIZA" /> -->
    <!-- 	  <exec executable="make"> -->
    <!-- 		<arg value="-C scripts/training/MGIZA/" /> -->
    <!--       </exec> -->
    <!-- 	  <exec executable="cp"> -->
    <!-- 		<arg value="-C scripts/training/MGIZA/" /> -->
    <!--       </exec> -->
  </target>

  <target name="parallelize" depends="set-joshua-home">
	<exec executable="make">
	  <arg value="-j" />
	  <arg value="4" />
	  <arg value="-C" />
      <arg value="scripts/training/parallelize/" />
	</exec>
  </target>

  <target name="thrax" depends="set-joshua-home">
	<exec executable="git">
	  <arg value="submodule" />
	  <arg value="init" />
	</exec>
	<exec executable="git">
	  <arg value="submodule" />
	  <arg value="update" />
	</exec>
	<subant buildpath="thrax">
	  <property name="env.HADOOP" value="${env.JOSHUA}/${lib}" />
	  <property name="env.HADOOP_VERSION" value="0.20.203.0" />
	  <property name="env.AWS_SDK" value="${env.JOSHUA}" />
	  <property name="env.AWS_VERSION" value="1.1.3" />
	</subant>
  </target>

  <!-- ~~~~~ Java build tasks ~~~~~~~~~~~~~~~~~~~~~~~~~~~~~~~~ -->
  
  <target name="all" depends="java,giza,kenlm,parallelize">
  </target>

  <!-- Compile the Java code. -->
  <target name="java" depends="thrax">
	<javac compiler="javac1.5" srcdir="${src}" destdir="${build}" 
		   classpathref="compile.all.classpath" debug="on" encoding="utf8" 
           sourcepath="" includeantruntime="false">
	  <!-- We nullify the sourcepath in order to disable Ant's usual resolution mechanism. This makes it an error for our basic code to call into code that has external dependencies, rather than auto-including those files and then having a classpath error. -->
	  <include name="**/*.java"/>
	  
	  <!-- This should be on, so people see it.
		   But it can be quite verbose...
		   <compilerarg value="-deprecation"/>
		   -->
	</javac>
  </target>

  <!-- Create a JAR file -->
  <target name="jar" depends="java,set-joshua-home">
	<jar destfile="${build}/joshua.jar" index="true">
	  <fileset dir="${build}">
		<include name="**/*.class"/>
	  </fileset>
	  <indexjars>
		<fileset dir="${lib}"/>
	  </indexjars>
	  <manifest>
		<attribute name="Class-Path" value="thrax.jar"/>
		<attribute name="Main-Class" value="joshua.decoder.JoshuaDecoder"/>
	  </manifest>
	  <fileset dir="${thraxlib}">
		<include name="thrax.jar"/>
	  </fileset>
	</jar>
  </target>
  
  <target name="tree_visualizer" depends="java,set-joshua-home">
	<jar destfile="examples/tree_visualizer/tree_visualizer.jar" index="true">
	  <zipgroupfileset dir="lib" includes="*.jar"/>
	  <fileset dir="${build}">
		<include name="**/*.class"/>
	  </fileset>
	  <indexjars>
		<fileset dir="${lib}"/>
	  </indexjars>
	  <manifest>
		<attribute name="Class-Path" value="tree_visualizer.jar"/>
		<attribute name="Main-Class" value="joshua.ui.tree_visualizer.browser.Browser"/>
	  </manifest>
	</jar>
  </target>
  
  <!-- Create a versioned release -->
  <target name="release" depends="set-joshua-version, resolve">
    <exec executable="./scripts/support/make-release.sh">
      <arg value="${env.JOSHUA_VERSION}" />
    </exec>
  </target>

  <!-- Create a JAR file of the source code -->
  <target name="source-jar">
	<jar destfile="${build}/joshua-src.jar">
	  <fileset dir="${build}">
		<include name="**/*.java"/>
	  </fileset>
	</jar>
  </target>
  
  <!-- ~~~~~ Cleaning tasks ~~~~~~~~~~~~~~~~~~~~~~~~~~~~~~~~~~ -->
  
  <!-- Delete the compiled files -->
  <target name="clean" depends="clean-java">
	<exec executable="make">
	  <arg value="-C" />
	  <arg value="scripts/training/giza-pp" />
	  <arg value="clean" />
	</exec>
	<exec executable="/bin/bash" dir="src/joshua/decoder/ff/lm/kenlm">
	  <arg value="clean.sh" />
	</exec>
    <delete dir="bin/" />
    <delete file="tree_visualizer/tree_visualizer.jar"/>
    <delete dir="doc/html"/>
    <delete dir="doc/latex"/>
  </target>

  <!-- Delete just the java files -->
  <target name="clean-java">
	<delete verbose="true" quiet="true">
	  <fileset dir="${build}">
		<include name="**/*.class"/>
	  </fileset>
	</delete>
  </target>
  
  <!-- EXPERIMENTAL: Delete *all* generated files -->
  <target name="distclean" depends="clean">
	<!-- BUG: this doesn't delete empty folders (neither ${build} itself, nor the class dirs (the latter makes sense since we don't traverse them)) -->
	<delete verbose="true" quiet="true" includeEmptyDirs="true">
	  <fileset dir="${build}">
		<include name="joshua.jar"/>
		<include name="joshua-ui.jar"/>
	  </fileset>
	</delete>
	
	<!-- BUG: this doesn't delete ${pmdOUT} when it's empty. But I'm wary of doing what I do for ${test}-output and ${doc} in case someone resets ${pmdOUT} to somewhere else (e.g. the same as ${pmd}) -->
	<delete verbose="true" quiet="true" includeEmptyDirs="true">
	  <fileset dir="${pmdOUT}">
		<include name="report.html"/>
	  </fileset>
	</delete>
	
	<!-- HACK: these two work perfectly, but maybe problematic if people reset ${test} or ${doc} -->
	<delete verbose="true" quiet="true" includeEmptyDirs="true">
	  <fileset dir="${test}-output" />
	</delete>

	<delete verbose="true" quiet="true" includeEmptyDirs="true">
	  <fileset dir="${doc}" includes="**/*.tmp"/>
	  <fileset dir="${doc}/html"/>
	  <fileset dir="${doc}/latex"/>
	</delete>
	
	<delete verbose="true" quiet="true" file="joshua-fb.xml" />

	<delete verbose="true" quiet="true" includeEmptyDirs="true">
	  <fileset dir="tree_visualizer">
		<include name="tree_visualizer.jar"/>
	  </fileset>
	</delete>
  </target>
  
  
  <!-- ~~~~~ Javadoc ~~~~~~~~~~~~~~~~~~~~~~~~~~~~~~~~~~~~~~~~~ -->
  
  <!-- Compile the Javadocs into web pages -->
  <target name="javadoc">
	<mkdir dir="${doc}"/>
	<javadoc packagenames="joshua.*"
			 classpath="${cli}"
        	 sourcepath="${src}"
			 destdir="${doc}"
			 author="true"
			 version="true"
			 charset="utf-8"
			 overview="src/overview.html"
		     >
	  <link href="http://java.sun.com/j2se/1.5.0/docs/api" />
	  <link href="http://commons.apache.org/cli/api-release" />
	</javadoc>
  </target>
  
  <!-- ~~~~~ Doxygen ~~~~~~~~~~~~~~~~~~~~~~~~~~~~~~~~~~~~~~~~~ -->

  <taskdef uri="antlib:org.doxygen.tools"
		   resource="org/doxygen/tools/antlib.xml"
		   classpath="${lib}/ant-doxygen-1.6.1.jar"/>

  <!-- Compile the Javadocs and Markdown documentation into web pages -->
  <target name="documentation">
	  <doxygen:doxygen configFilename="${doc}/Doxyfile" versionCompatible="1.8.0+" />
  </target>

  <!-- ~~~~~ Tests ~~~~~~~~~~~~~~~~~~~~~~~~~~~~~~~~~~~~~~~~~~~ -->

  <target name="test" depends="all">
	<exec dir="test" executable="/bin/bash" failonerror="false">
	  <arg line="run-all-tests.sh" />
	</exec>
  </target>
  
  <!-- ~~~~~ TestNG ~~~~~~~~~~~~~~~~~~~~~~~~~~~~~~~~~~~~~~~~~~ -->
  
  <!-- Define the unit testing task -->
  <taskdef resource="testngtasks" classpath="${testng}"/>
  
  
  <!-- Compile the unit test code -->
  <!-- FIXME: why is this broken out from the 'test' target? -->
<<<<<<< HEAD
  <target name="compile-tests" depends="init,java"> 
=======
  <target name="compile-tests" depends="java"> 
>>>>>>> eb34b88d
		<javac compiler="javac1.5" srcdir="${test}/joshua/ui" destdir="${build}" 
		classpath="${testng}:${build}" debug="on" encoding="utf8"/> 
  </target>


  <!-- Run the unit tests -->
  <target name="testng" depends="all,compile-tests">
	<testng classpath="${build}" sourcedir="${test}">
	  <jvmarg value="-Dfile.encoding=UTF8"/>
	  <jvmarg value="-Xms256m" />
	  <jvmarg value="-Xmx256m" />
		<xmlfileset dir="${test}" includes="testng.xml"/>
	</testng>
  </target>

  <property name="ivy.install.version" value="2.2.0" />
  <condition property="ivy.home" value="${env.IVY_HOME}">
    <isset property="env.IVY_HOME" />
  </condition>
  <property name="ivy.home" value="${env.JOSHUA}" />
  <property name="ivy.jar.dir" value="${ivy.home}/lib" />
  <property name="ivy.jar.file" value="${ivy.jar.dir}/ivy.jar" />
  <target name="download-ivy" unless="offline">
    <property name="ivy.default.ivy.user.dir" value="${env.JOSHUA}/lib"/>
    <mkdir dir="${ivy.jar.dir}"/>
    <!-- download Ivy from web site so that it can be used even without any special installation -->
    <get src="http://repo2.maven.org/maven2/org/apache/ivy/ivy/${ivy.install.version}/ivy-${ivy.install.version}.jar"
         dest="${ivy.jar.file}" usetimestamp="true" skipexisting="true"/>
  </target>

  <target name="init-ivy" depends="download-ivy">
    <!-- try to load ivy here from ivy home, in case the user has not already dropped
            it into ant's lib dir (note that the latter copy will always take precedence).
            We will not fail as long as local lib dir exists (it may be empty) and
            ivy is in at least one of ant's lib dir or the local lib dir. -->
    <path id="ivy.lib.path">
      <fileset dir="${ivy.jar.dir}" includes="*.jar"/>
    </path>
    <taskdef resource="org/apache/ivy/ant/antlib.xml"
             uri="antlib:org.apache.ivy.ant" classpathref="ivy.lib.path"/>
  </target>

  <!-- ================================= 
          target: resolve              
       ================================= -->
  <target name="resolve" description="--> retrieve dependencies with ivy" depends="init-ivy">
    <property name="ivy.default.ivy.user.dir" value="${env.JOSHUA}/lib"/>
    <ivy:configure file="${env.JOSHUA}/lib/ivysettings.xml" />
    <ivy:resolve file="${env.JOSHUA}/lib/ivy.xml"/>
    <ivy:retrieve />
  </target>

</project><|MERGE_RESOLUTION|>--- conflicted
+++ resolved
@@ -316,11 +316,7 @@
   
   <!-- Compile the unit test code -->
   <!-- FIXME: why is this broken out from the 'test' target? -->
-<<<<<<< HEAD
-  <target name="compile-tests" depends="init,java"> 
-=======
   <target name="compile-tests" depends="java"> 
->>>>>>> eb34b88d
 		<javac compiler="javac1.5" srcdir="${test}/joshua/ui" destdir="${build}" 
 		classpath="${testng}:${build}" debug="on" encoding="utf8"/> 
   </target>
