--- conflicted
+++ resolved
@@ -1086,23 +1086,6 @@
 									$TUNE_GRAMMAR);
 }
 
-<<<<<<< HEAD
-=======
-# Create the glue grammars. This is done by looking at all the symbols in the grammar file and
-# creating all the needed rules.
-if (! defined $GLUE_GRAMMAR_FILE) {
-  $cachepipe->cmd("glue-tune",
-									"java -Xmx2g -cp $THRAX/bin/thrax.jar edu.jhu.thrax.util.CreateGlueGrammar $TUNE_GRAMMAR > $DATA_DIRS{tune}/grammar.glue",
-									$TUNE_GRAMMAR,
-									"$DATA_DIRS{tune}/grammar.glue");
-  $GLUE_GRAMMAR_FILE = "$DATA_DIRS{tune}/grammar.glue";
-} else {
-  # just create a symlink to it
-  my $filename = $DATA_DIRS{tune} . "/" . basename($GLUE_GRAMMAR_FILE);
-  system("ln -sf $GLUE_GRAMMAR_FILE $filename");
-}
-
->>>>>>> 70f32112
 # Pack the grammar, if requested (yes by default). This must be done after the glue grammar is
 # created, since we don't have a script (yet) to dump the rules from a packed grammar, which
 # information we need to create the glue grammar.
@@ -1325,30 +1308,8 @@
     }
   }
 
-<<<<<<< HEAD
-=======
-  # Create the glue file.
-  if (! defined $GLUE_GRAMMAR_FILE) {
-    $cachepipe->cmd("glue-test",
-                    "java -Xmx1g -cp $THRAX/bin/thrax.jar edu.jhu.thrax.util.CreateGlueGrammar $TEST_GRAMMAR > $DATA_DIRS{test}/grammar.glue",
-                    $TEST_GRAMMAR,
-                    "$DATA_DIRS{test}/grammar.glue");
-    $GLUE_GRAMMAR_FILE = "$DATA_DIRS{test}/grammar.glue";
-
-  } else {
-    # just create a symlink to it
-    my $filename = $DATA_DIRS{test} . "/" . basename($GLUE_GRAMMAR_FILE);
-
-    if ($GLUE_GRAMMAR_FILE =~ /^\//) {
-      system("ln -sf $GLUE_GRAMMAR_FILE $filename"); 
-    } else {
-      system("ln -sf $STARTDIR/$GLUE_GRAMMAR_FILE $filename"); 
-    }
-  }
-
->>>>>>> 70f32112
-  # Pack the grammar.
-if ($DO_PACK_GRAMMARS && !($TEST_GRAMMAR =~ m/packed$/)) {
+	# Pack the grammar.
+	if ($DO_PACK_GRAMMARS && !($TEST_GRAMMAR =~ m/packed$/)) {
     my $packed_dir = "$DATA_DIRS{test}/grammar.packed";
 
     $cachepipe->cmd("pack-test",
@@ -1365,7 +1326,7 @@
     # The actual grammar used for decoding is the packed directory.
     $TEST_GRAMMAR = $packed_dir;
   }
-  
+  	
   # Create the glue file.
   if (! defined $GLUE_GRAMMAR_FILE) {
     $cachepipe->cmd("glue-test",
@@ -1554,11 +1515,7 @@
 # build the glue grammar if needed
 if (! defined $GLUE_GRAMMAR_FILE) {
   $cachepipe->cmd("glue-test-$NAME",
-<<<<<<< HEAD
 									"java -Xmx2g -cp $JOSHUA/lib/*:$THRAX/bin/thrax.jar edu.jhu.thrax.util.CreateGlueGrammar $TEST_GRAMMAR > $DATA_DIRS{test}/grammar.glue",
-=======
-									"java -Xmx1g -cp $THRAX/bin/thrax.jar edu.jhu.thrax.util.CreateGlueGrammar $TEST_GRAMMAR > $DATA_DIRS{test}/grammar.glue",
->>>>>>> 70f32112
 									$TEST_GRAMMAR,
 									"$DATA_DIRS{test}/grammar.glue");
   $GLUE_GRAMMAR_FILE = "$DATA_DIRS{test}/grammar.glue";
